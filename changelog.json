--- conflicted
+++ resolved
@@ -1,6 +1,5 @@
 {
   "releases": {
-<<<<<<< HEAD
     "1.3.0": [
       "[New] Notification displayed in History tab when the base branch moves ahead of the current branch - #4768",
       "[New] Repository list displays uncommitted changes count and ahead/behind information - #2259",
@@ -24,10 +23,8 @@
       "[Improved] Diff gutter elements should be considered button elements when interacting - #5158",
       "[Improved] Repository list badge style tweaks and tweaks for dark theme - #5095",
       "[Improved] Status parsing significantly more performant when handling thousands of changed files - #2449 #5186"
-=======
     "1.3.0-beta6": [
 
->>>>>>> bbb19a89
     ],
     "1.3.0-beta5": [
       "[Fixed] Ensure commit message is cleared after successful commit - #4046",
