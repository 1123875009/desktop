--- conflicted
+++ resolved
@@ -1269,11 +1269,9 @@
   }
 
   /** Fetch a specific refspec for the repository. */
-  public async fetchRefspec(repository: Repository, refspec: string): Promise<void> {
+  public async fetchRefspec(repository: Repository, refspec: string, user: User | null): Promise<void> {
     await this.withPushPull(repository, async () => {
       const gitStore = this.getGitStore(repository)
-      const user = this.getUserForRepository(repository)
-
       await gitStore.fetchRefspec(user, refspec)
     })
 
@@ -1284,11 +1282,6 @@
   public async fetch(repository: Repository, user: User | null): Promise<void> {
     await this.withPushPull(repository, async () => {
       const gitStore = this.getGitStore(repository)
-<<<<<<< HEAD
-      const user = this.getUserForRepository(repository)
-
-=======
->>>>>>> 1cb847b8
       await gitStore.fetch(user)
       await this.fastForwardBranches(repository)
     })
