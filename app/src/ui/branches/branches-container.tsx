import * as React from 'react'
import { CSSTransitionGroup } from 'react-transition-group'

import { PullRequest } from '../../models/pull-request'
import { Repository } from '../../models/repository'
import { Branch } from '../../models/branch'
import { BranchesTab } from '../../models/branches-tab'

import { Dispatcher } from '../../lib/dispatcher'
import { FoldoutType, PopupType } from '../../lib/app-state'
import { assertNever } from '../../lib/fatal-error'

import { TabBar } from '../tab-bar'

import { BranchList } from './branch-list'
import { PullRequestList } from './pull-request-list'
import { PullRequestsLoading } from './pull-requests-loading'
import { IBranchListItem } from './group-branches'
import { renderDefaultBranch } from './branch-renderer'
import { IMatches } from '../../lib/fuzzy-find'

const PullRequestsLoadingCrossFadeInTimeout = 300
const PullRequestsLoadingCrossFadeOutTimeout = 200

interface IBranchesContainerProps {
  readonly dispatcher: Dispatcher
  readonly repository: Repository
  readonly selectedTab: BranchesTab
  readonly allBranches: ReadonlyArray<Branch>
  readonly defaultBranch: Branch | null
  readonly currentBranch: Branch | null
  readonly recentBranches: ReadonlyArray<Branch>
  readonly pullRequests: ReadonlyArray<PullRequest>

  /** The pull request associated with the current branch. */
  readonly currentPullRequest: PullRequest | null

  /** Are we currently loading pull requests? */
  readonly isLoadingPullRequests: boolean
}

interface IBranchesContainerState {
  readonly selectedBranch: Branch | null
  readonly selectedPullRequest: PullRequest | null
  readonly branchFilterText: string
  readonly pullRequestFilterText: string
}

/** The unified Branches and Pull Requests component. */
export class BranchesContainer extends React.Component<
  IBranchesContainerProps,
  IBranchesContainerState
> {
  public constructor(props: IBranchesContainerProps) {
    super(props)

    this.state = {
      selectedBranch: props.currentBranch,
      selectedPullRequest: props.currentPullRequest,
      branchFilterText: '',
      pullRequestFilterText: '',
    }
  }

  public render() {
    return (
      <div className="branches-container">
        {this.renderTabBar()}
        {this.renderSelectedTab()}
      </div>
    )
  }

  private renderTabBar() {
    if (!this.props.repository.gitHubRepository) {
      return null
    }

    let countElement = null
    if (this.props.pullRequests) {
      countElement = (
        <span className="count">{this.props.pullRequests.length}</span>
      )
    }

    return (
      <TabBar
        onTabClicked={this.onTabClicked}
        selectedIndex={this.props.selectedTab}
      >
        <span>Branches</span>
        <span className="pull-request-tab">
          {__DARWIN__ ? 'Pull Requests' : 'Pull requests'}

          {countElement}
        </span>
      </TabBar>
    )
  }

<<<<<<< HEAD
  private onCompareToBranch = async (branch: Branch) => {
    await this.props.dispatcher.initializeCompare(this.props.repository, {
      kind: CompareActionKind.Branch,
      branch,
      mode: ComparisonView.Behind,
    })
    await this.props.dispatcher.changeRepositorySection(this.props.repository, {
      selectedTab: RepositorySectionTab.History,
    })
    await this.props.dispatcher.closeFoldout(FoldoutType.Branch)
  }

  private renderBranch = (item: IBranchListItem, matches: IMatches) => {
    return renderDefaultBranch(
      item,
      matches,
      this.props.currentBranch,
      this.onCompareToBranch
    )
=======
  private renderBranch = (
    item: IBranchListItem,
    matches: ReadonlyArray<number>
  ) => {
    return renderDefaultBranch(item, matches, this.props.currentBranch)
>>>>>>> 624e3bc1
  }

  private renderSelectedTab() {
    let tab = this.props.selectedTab
    if (!this.props.repository.gitHubRepository) {
      tab = BranchesTab.Branches
    }

    switch (tab) {
      case BranchesTab.Branches:
        return (
          <BranchList
            defaultBranch={this.props.defaultBranch}
            currentBranch={this.props.currentBranch}
            allBranches={this.props.allBranches}
            recentBranches={this.props.recentBranches}
            onItemClick={this.onBranchItemClick}
            filterText={this.state.branchFilterText}
            onFilterTextChanged={this.onBranchFilterTextChanged}
            selectedBranch={this.state.selectedBranch}
            onSelectionChanged={this.onBranchSelectionChanged}
            canCreateNewBranch={true}
            onCreateNewBranch={this.onCreateBranchWithName}
            renderBranch={this.renderBranch}
          />
        )

      case BranchesTab.PullRequests: {
        return (
          <CSSTransitionGroup
            transitionName="cross-fade"
            component="div"
            id="pr-transition-div"
            transitionEnterTimeout={PullRequestsLoadingCrossFadeInTimeout}
            transitionLeaveTimeout={PullRequestsLoadingCrossFadeOutTimeout}
          >
            {this.renderPullRequests()}
          </CSSTransitionGroup>
        )
      }
    }

    return assertNever(tab, `Unknown Branches tab: ${tab}`)
  }

  private renderPullRequests() {
    if (this.props.isLoadingPullRequests) {
      return <PullRequestsLoading key="prs-loading" />
    }

    const pullRequests = this.props.pullRequests
    const repo = this.props.repository
    const name = repo.gitHubRepository
      ? repo.gitHubRepository.fullName
      : repo.name
    const isOnDefaultBranch =
      this.props.defaultBranch &&
      this.props.currentBranch &&
      this.props.defaultBranch.name === this.props.currentBranch.name

    return (
      <PullRequestList
        key="pr-list"
        pullRequests={pullRequests}
        selectedPullRequest={this.state.selectedPullRequest}
        repositoryName={name}
        isOnDefaultBranch={!!isOnDefaultBranch}
        onSelectionChanged={this.onPullRequestSelectionChanged}
        onCreateBranch={this.onCreateBranch}
        onCreatePullRequest={this.onCreatePullRequest}
        filterText={this.state.pullRequestFilterText}
        onFilterTextChanged={this.onPullRequestFilterTextChanged}
        onItemClick={this.onPullRequestClicked}
        onDismiss={this.onDismiss}
      />
    )
  }

  private onTabClicked = (tab: BranchesTab) => {
    this.props.dispatcher.changeBranchesTab(tab)
  }

  private onDismiss = () => {
    this.props.dispatcher.closeFoldout(FoldoutType.Branch)
  }

  private onBranchItemClick = (branch: Branch) => {
    this.props.dispatcher.closeFoldout(FoldoutType.Branch)

    const currentBranch = this.props.currentBranch

    if (currentBranch == null || currentBranch.name !== branch.name) {
      this.props.dispatcher.checkoutBranch(this.props.repository, branch)
    }
  }

  private onBranchSelectionChanged = (selectedBranch: Branch | null) => {
    this.setState({ selectedBranch })
  }

  private onBranchFilterTextChanged = (text: string) => {
    this.setState({ branchFilterText: text })
  }

  private onCreateBranchWithName = (name: string) => {
    this.props.dispatcher.closeFoldout(FoldoutType.Branch)
    this.props.dispatcher.showPopup({
      type: PopupType.CreateBranch,
      repository: this.props.repository,
      initialName: name,
    })
  }

  private onCreateBranch = () => {
    this.onCreateBranchWithName('')
  }

  private onPullRequestFilterTextChanged = (text: string) => {
    this.setState({ pullRequestFilterText: text })
  }

  private onPullRequestSelectionChanged = (
    selectedPullRequest: PullRequest | null
  ) => {
    this.setState({ selectedPullRequest })
  }

  private onCreatePullRequest = () => {
    this.props.dispatcher.closeFoldout(FoldoutType.Branch)
    this.props.dispatcher.createPullRequest(this.props.repository)
  }

  private onPullRequestClicked = (pullRequest: PullRequest) => {
    this.props.dispatcher.closeFoldout(FoldoutType.Branch)
    this.props.dispatcher.checkoutPullRequest(
      this.props.repository,
      pullRequest
    )

    this.onPullRequestSelectionChanged(pullRequest)
  }
}<|MERGE_RESOLUTION|>--- conflicted
+++ resolved
@@ -98,33 +98,8 @@
     )
   }
 
-<<<<<<< HEAD
-  private onCompareToBranch = async (branch: Branch) => {
-    await this.props.dispatcher.initializeCompare(this.props.repository, {
-      kind: CompareActionKind.Branch,
-      branch,
-      mode: ComparisonView.Behind,
-    })
-    await this.props.dispatcher.changeRepositorySection(this.props.repository, {
-      selectedTab: RepositorySectionTab.History,
-    })
-    await this.props.dispatcher.closeFoldout(FoldoutType.Branch)
-  }
-
   private renderBranch = (item: IBranchListItem, matches: IMatches) => {
-    return renderDefaultBranch(
-      item,
-      matches,
-      this.props.currentBranch,
-      this.onCompareToBranch
-    )
-=======
-  private renderBranch = (
-    item: IBranchListItem,
-    matches: ReadonlyArray<number>
-  ) => {
     return renderDefaultBranch(item, matches, this.props.currentBranch)
->>>>>>> 624e3bc1
   }
 
   private renderSelectedTab() {
