import { Emitter, Disposable } from 'event-kit'
import { ipcRenderer } from 'electron'
import * as Path from 'path'
import {
  IRepositoryState,
  IHistoryState,
  IAppState,
  RepositorySection,
  IChangesState,
  Popup,
  FoldoutType,
  Foldout,
  IBranchesState,
  PossibleSelections,
  SelectionType,
} from '../app-state'
import { User } from '../../models/user'
import { Repository } from '../../models/repository'
import { GitHubRepository } from '../../models/github-repository'
import { FileChange, WorkingDirectoryStatus, WorkingDirectoryFileChange } from '../../models/status'
import { DiffSelection, DiffSelectionType, DiffType } from '../../models/diff'
import { matchGitHubRepository } from '../../lib/repository-matching'
import { API, getUserForEndpoint, IAPIUser } from '../../lib/api'
import { caseInsenstiveCompare } from '../compare'
import { Branch, BranchType } from '../../models/branch'
import { TipState } from '../../models/tip'
import { Commit } from '../../models/commit'
import { CloningRepository, CloningRepositoriesStore } from './cloning-repositories-store'
import { IGitHubUser } from './github-user-database'
import { GitHubUserStore } from './github-user-store'
import { shell } from './app-shell'
import { EmojiStore } from './emoji-store'
import { GitStore, ICommitMessage } from './git-store'
import { assertNever } from '../fatal-error'
import { IssuesStore } from './issues-store'
import { BackgroundFetcher } from './background-fetcher'
import { formatCommitMessage } from '../format-commit-message'
import { AppMenu, IMenu } from '../../models/app-menu'
import { getAppMenu } from '../../ui/main-process-proxy'
import { merge } from '../merge'
import { getAppPath } from '../../ui/lib/app-proxy'
import { StatsStore, ILaunchStats } from '../stats'
import { SignInStore } from './sign-in-store'

import {
  getGitDir,
  getStatus,
  getConfigValue,
  getAuthorIdentity,
  pull as pullRepo,
  push as pushRepo,
  createBranch,
  renameBranch,
  deleteBranch,
  getCommitDiff,
  getWorkingDirectoryDiff,
  getChangedFiles,
  updateRef,
  addRemote,
  getBranchAheadBehind,
  createCommit,
  checkoutBranch,
} from '../git'

import { openShell } from '../open-shell'

const LastSelectedRepositoryIDKey = 'last-selected-repository-id'

/** The `localStorage` key for whether we've shown the Welcome flow yet. */
const HasShownWelcomeFlowKey = 'has-shown-welcome-flow'

const defaultSidebarWidth: number = 250
const sidebarWidthConfigKey: string = 'sidebar-width'

const defaultCommitSummaryWidth: number = 250
const commitSummaryWidthConfigKey: string = 'commit-summary-width'

export class AppStore {
  private emitter = new Emitter()

  private users: ReadonlyArray<User> = new Array<User>()
  private repositories: ReadonlyArray<Repository> = new Array<Repository>()

  private selectedRepository: Repository | CloningRepository | null = null

  /** The background fetcher for the currently selected repository. */
  private currentBackgroundFetcher: BackgroundFetcher | null = null

  private repositoryState = new Map<number, IRepositoryState>()
  private loading = false
  private showWelcomeFlow = false

  private currentPopup: Popup | null = null
  private currentFoldout: Foldout | null = null

  private errors: ReadonlyArray<Error> = new Array<Error>()

  private emitQueued = false

  public readonly gitHubUserStore: GitHubUserStore

  private readonly cloningRepositoriesStore: CloningRepositoriesStore

  private readonly emojiStore: EmojiStore

  private readonly _issuesStore: IssuesStore

  /** The issues store for all repositories. */
  public get issuesStore(): IssuesStore { return this._issuesStore }

  /** GitStores keyed by their associated Repository ID. */
  private readonly gitStores = new Map<number, GitStore>()

  private readonly signInStore: SignInStore

  /**
   * The Application menu as an AppMenu instance or null if
   * the main process has not yet provided the renderer with
   * a copy of the application menu structure.
   */
  private appMenu: AppMenu | null = null

  /**
   * Used to add a highlight class to the app menu toolbar icon
   * when the Alt key is pressed. Only applicable on non-macOS
   * platforms.
   */
  private highlightAppMenuToolbarButton: boolean = false

  private sidebarWidth: number = defaultSidebarWidth
  private commitSummaryWidth: number = defaultCommitSummaryWidth

  private readonly statsStore: StatsStore

  public constructor(gitHubUserStore: GitHubUserStore, cloningRepositoriesStore: CloningRepositoriesStore, emojiStore: EmojiStore, issuesStore: IssuesStore, statsStore: StatsStore, signInStore: SignInStore) {
    this.gitHubUserStore = gitHubUserStore
    this.cloningRepositoriesStore = cloningRepositoriesStore
    this.emojiStore = emojiStore
    this._issuesStore = issuesStore
    this.statsStore = statsStore
    this.signInStore = signInStore

    const hasShownWelcomeFlow = localStorage.getItem(HasShownWelcomeFlowKey)
    this.showWelcomeFlow = !hasShownWelcomeFlow || !parseInt(hasShownWelcomeFlow, 10)

    ipcRenderer.on('app-menu', (event: Electron.IpcRendererEvent, { menu }: { menu: IMenu }) => {
      this.setAppMenu(menu)
    })

    getAppMenu()

    this.gitHubUserStore.onDidUpdate(() => {
      this.emitUpdate()
    })

    this.cloningRepositoriesStore.onDidUpdate(() => {
      this.emitUpdate()
    })

    this.cloningRepositoriesStore.onDidError(e => this.emitError(e))

    this.signInStore.onDidAuthenticate(user => this.emitAuthenticate(user))
    this.signInStore.onDidUpdate(() => this.emitUpdate())
    this.signInStore.onDidError(error => this.emitError(error))

    const rootDir = getAppPath()
    this.emojiStore.read(rootDir).then(() => this.emitUpdate())
  }

  private emitAuthenticate(user: User) {
    this.emitter.emit('did-authenticate', user)
  }

  private emitUpdate() {
    if (this.emitQueued) { return }

    this.emitQueued = true

    window.requestAnimationFrame(() => {
      this.emitQueued = false
      this.emitter.emit('did-update', this.getState())
    })
  }

  /**
   * Registers an event handler which will be invoked whenever
   * a user has successfully completed a sign-in process.
   */
  public onDidAuthenticate(fn: (user: User) => void): Disposable {
    return this.emitter.on('did-authenticate', fn)
  }

  public onDidUpdate(fn: (state: IAppState) => void): Disposable {
    return this.emitter.on('did-update', fn)
  }

  private emitError(error: Error) {
    this.emitter.emit('did-error', error)
  }

  /** Register a listener for when an error occurs. */
  public onDidError(fn: (error: Error) => void): Disposable {
    return this.emitter.on('did-error', fn)
  }

  private getInitialRepositoryState(): IRepositoryState {
    return {
      historyState: {
        selection: {
          sha: null,
          file: null,
        },
        changedFiles: new Array<FileChange>(),
        history: new Array<string>(),
        diff: null,
      },
      changesState: {
        workingDirectory: new WorkingDirectoryStatus(new Array<WorkingDirectoryFileChange>(), true),
        selectedFile: null,
        diff: null,
        contextualCommitMessage: null,
        commitMessage: null,
      },
      selectedSection: RepositorySection.Changes,
      branchesState: {
        tip: { kind: TipState.Unknown },
        defaultBranch: null,
        allBranches: new Array<Branch>(),
        recentBranches: new Array<Branch>(),
      },
      commitAuthor: null,
      gitHubUsers: new Map<string, IGitHubUser>(),
      commits: new Map<string, Commit>(),
      localCommitSHAs: [],
      aheadBehind: null,
      remote: null,
      pushPullInProgress: false,
      isCommitting: false,
      lastFetched: null,
    }
  }

  /** Get the state for the repository. */
  public getRepositoryState(repository: Repository): IRepositoryState {
    let state = this.repositoryState.get(repository.id)
    if (state) {
      const gitHubUsers = this.gitHubUserStore.getUsersForRepository(repository) || new Map<string, IGitHubUser>()
      return merge(state, { gitHubUsers })
    }

    state = this.getInitialRepositoryState()
    this.repositoryState.set(repository.id, state)
    return state
  }

  private updateRepositoryState<K extends keyof IRepositoryState>(repository: Repository, fn: (state: IRepositoryState) => Pick<IRepositoryState, K>) {
    const currentState = this.getRepositoryState(repository)
    const newValues = fn(currentState)
    this.repositoryState.set(repository.id, merge(currentState, newValues))
  }

  private updateHistoryState<K extends keyof IHistoryState>(repository: Repository, fn: (historyState: IHistoryState) => Pick<IHistoryState, K>) {
    this.updateRepositoryState(repository, state => {
      const historyState = state.historyState
      const newValues = fn(historyState)
      return { historyState: merge(historyState, newValues) }
    })
  }

  private updateChangesState<K extends keyof IChangesState>(repository: Repository, fn: (changesState: IChangesState) => Pick<IChangesState, K>) {
    this.updateRepositoryState(repository, state => {
      const changesState = state.changesState
      const newValues = fn(changesState)
      return { changesState: merge(changesState, newValues) }
    })
  }

  private updateBranchesState(repository: Repository, fn: (branchesState: IBranchesState) => IBranchesState) {
    this.updateRepositoryState(repository, state => {
      const branchesState = fn(state.branchesState)
      return { branchesState }
    })
  }

  private getSelectedState(): PossibleSelections | null {
    const repository = this.selectedRepository
    if (!repository) { return null }

    if (repository instanceof CloningRepository) {
      const cloningState = this.cloningRepositoriesStore.getRepositoryState(repository)
      if (!cloningState) { return null }

      return {
        type: SelectionType.CloningRepository,
        repository,
        state: cloningState,
      }
    }

    if (repository.missing) {
      return {
        type: SelectionType.MissingRepository,
        repository,
      }
    }

    return {
      type: SelectionType.Repository,
      repository,
      state: this.getRepositoryState(repository),
    }
  }

  public getState(): IAppState {
    return {
      users: this.users,
      repositories: [
        ...this.repositories,
        ...this.cloningRepositoriesStore.repositories,
      ],
      selectedState: this.getSelectedState(),
      signInState: this.signInStore.getState(),
      currentPopup: this.currentPopup,
      currentFoldout: this.currentFoldout,
      errors: this.errors,
      loading: this.loading,
      showWelcomeFlow: this.showWelcomeFlow,
      emoji: this.emojiStore.emoji,
      sidebarWidth: this.sidebarWidth,
      commitSummaryWidth: this.commitSummaryWidth,
      appMenuState: this.appMenu ? this.appMenu.openMenus : [],
      titleBarStyle: this.showWelcomeFlow ? 'light' : 'dark',
      highlightAppMenuToolbarButton: this.highlightAppMenuToolbarButton,
    }
  }

  private onGitStoreUpdated(repository: Repository, gitStore: GitStore) {
    this.updateHistoryState(repository, state => (
      { history: gitStore.history }
    ))

    this.updateBranchesState(repository, state => (
      {
        tip: gitStore.tip,
        defaultBranch: gitStore.defaultBranch,
        allBranches: gitStore.allBranches,
        recentBranches: gitStore.recentBranches,
      }
    ))

    this.updateChangesState(repository, state => (
      {
        commitMessage: gitStore.commitMessage,
        contextualCommitMessage: gitStore.contextualCommitMessage,
      }
    ))

    this.updateRepositoryState(repository, state => (
      {
        commits: gitStore.commits,
        localCommitSHAs: gitStore.localCommitSHAs,
        aheadBehind: gitStore.aheadBehind,
        remote: gitStore.remote,
        lastFetched: gitStore.lastFetched,
      }
    ))

    this.emitUpdate()
  }

  private onGitStoreLoadedCommits(repository: Repository, commits: ReadonlyArray<Commit>) {
    for (const commit of commits) {
      this.gitHubUserStore._loadAndCacheUser(this.users, repository, commit.sha, commit.author.email)
    }
  }

  private removeGitStore(repository: Repository) {
    if (this.gitStores.has(repository.id)) {
      this.gitStores.delete(repository.id)
    }
  }

  private getGitStore(repository: Repository): GitStore {
    let gitStore = this.gitStores.get(repository.id)
    if (!gitStore) {
      gitStore = new GitStore(repository, shell)
      gitStore.onDidUpdate(() => this.onGitStoreUpdated(repository, gitStore!))
      gitStore.onDidLoadNewCommits(commits => this.onGitStoreLoadedCommits(repository, commits))
      gitStore.onDidError(error => this.emitError(error))

      this.gitStores.set(repository.id, gitStore)
    }

    return gitStore
  }

  /** This shouldn't be called directly. See `Dispatcher`. */
  public async _loadHistory(repository: Repository): Promise<void> {
    const gitStore = this.getGitStore(repository)
    await gitStore.loadHistory()

    const state = this.getRepositoryState(repository).historyState
    let newSelection = state.selection
    const history = state.history
    const selectedSHA = state.selection.sha
    if (selectedSHA) {
      const index = history.findIndex(sha => sha === selectedSHA)
      // Our selected SHA disappeared, so clear the selection.
      if (index < 0) {
        newSelection = {
          sha: null,
          file: null,
        }
      }
    }

    if (!newSelection.sha && history.length > 0) {
      this._changeHistoryCommitSelection(repository, history[0])
      this._loadChangedFilesForCurrentSelection(repository)
    }

    this.emitUpdate()
  }

  /** This shouldn't be called directly. See `Dispatcher`. */
  public _loadNextHistoryBatch(repository: Repository): Promise<void> {
    const gitStore = this.getGitStore(repository)
    return gitStore.loadNextHistoryBatch()
  }

  /** This shouldn't be called directly. See `Dispatcher`. */
  public async _loadChangedFilesForCurrentSelection(repository: Repository): Promise<void> {
    const state = this.getRepositoryState(repository)
    const selection = state.historyState.selection
    const currentSHA = selection.sha
    if (!currentSHA) { return }

    const gitStore = this.getGitStore(repository)
    const changedFiles = await gitStore.performFailableOperation(() => getChangedFiles(repository, currentSHA))
    if (!changedFiles) { return }

    // The selection could have changed between when we started loading the
    // changed files and we finished. We might wanna store the changed files per
    // SHA/path.
    if (currentSHA !== state.historyState.selection.sha) {
      return
    }

    // if we're selecting a commit for the first time, we should select the
    // first file in the commit and render the diff immediately

    const noFileSelected = selection.file === null

    const firstFileOrDefault = noFileSelected && changedFiles.length
      ? changedFiles[0]
      : selection.file

    const selectionOrFirstFile = {
      file: firstFileOrDefault,
      sha: selection.sha,
    }

    this.updateHistoryState(repository, state => ({ changedFiles }))

    this.emitUpdate()

    if (selectionOrFirstFile.file) {
      this._changeHistoryFileSelection(repository, selectionOrFirstFile.file)
    }
  }

  /** This shouldn't be called directly. See `Dispatcher`. */
  public async _changeHistoryCommitSelection(repository: Repository, sha: string): Promise<void> {
    this.updateHistoryState(repository, state => {
      const commitChanged = state.selection.sha !== sha
      const changedFiles = commitChanged ? new Array<FileChange>() : state.changedFiles
      const file = commitChanged ? null : state.selection.file
      const selection = { sha, file }
      const diff = null

      return { selection, changedFiles, diff }
    })
    this.emitUpdate()
  }

  /** This shouldn't be called directly. See `Dispatcher`. */
  public async _changeHistoryFileSelection(repository: Repository, file: FileChange): Promise<void> {

    this.updateHistoryState(repository, state => {
      const selection = { sha: state.selection.sha, file }
      const diff = null
      return { selection, diff }
    })
    this.emitUpdate()

    const stateBeforeLoad = this.getRepositoryState(repository)
    const sha = stateBeforeLoad.historyState.selection.sha

    if (!sha) {
      if (__DEV__) {
        throw new Error('No currently selected sha yet we\'ve been asked to switch file selection')
      } else {
        return
      }
    }

    const diff = await getCommitDiff(repository, file, sha)

    const stateAfterLoad = this.getRepositoryState(repository)

    // A whole bunch of things could have happened since we initiated the diff load
    if (stateAfterLoad.historyState.selection.sha !== stateBeforeLoad.historyState.selection.sha) { return }
    if (!stateAfterLoad.historyState.selection.file) { return }
    if (stateAfterLoad.historyState.selection.file.id !== file.id) { return }

    this.updateHistoryState(repository, state => {
      const selection = { sha: state.selection.sha, file }
      return { selection, diff }
    })

    this.emitUpdate()
  }

  /** This shouldn't be called directly. See `Dispatcher`. */
  public async _selectRepository(repository: Repository | CloningRepository | null): Promise<Repository | null> {

    // shared process may try and select the already-selected repository
    // this prevents duplicated calls to refresh the repository
    if (this.selectedRepository && repository instanceof Repository) {
      if (this.selectedRepository.id  === repository.id) {
        return Promise.resolve(repository)
      }
    }

    this.selectedRepository = repository
    this.emitUpdate()

    this.stopBackgroundFetching()

    if (!repository) { return Promise.resolve(null) }
    if (!(repository instanceof Repository)) { return Promise.resolve(null) }

    localStorage.setItem(LastSelectedRepositoryIDKey, repository.id.toString())

    if (repository.missing) {
      // as the repository is no longer found on disk, cleaning this up
      // ensures we don't accidentally run any Git operations against the
      // wrong location if the user then relocates the `.git` folder elsewhere
      this.removeGitStore(repository)
      return Promise.resolve(null)
    }

    const gitHubRepository = repository.gitHubRepository
    if (gitHubRepository) {
      this._updateIssues(gitHubRepository)
    }

    await this._refreshRepository(repository)

    this.startBackgroundFetching(repository)
    this.refreshMentionables(repository)

    return repository
  }

  public async _updateIssues(repository: GitHubRepository) {
    const user = this.users.find(u => u.endpoint === repository.endpoint)
    if (!user) { return }

    try {
      await this._issuesStore.fetchIssues(repository, user)
    } catch (e) {
      console.warn(`Unable to fetch issues for ${repository.fullName}: ${e}`)
    }
  }

  private stopBackgroundFetching() {
    const backgroundFetcher = this.currentBackgroundFetcher
    if (backgroundFetcher) {
      backgroundFetcher.stop()
      this.currentBackgroundFetcher = null
    }
  }

  private refreshMentionables(repository: Repository) {
    const user = this.getUserForRepository(repository)
    if (!user) { return }

    const gitHubRepository = repository.gitHubRepository
    if (!gitHubRepository) { return }

    this.gitHubUserStore.updateMentionables(gitHubRepository, user)
  }

  private startBackgroundFetching(repository: Repository) {
    const user = this.getUserForRepository(repository)
    if (!user) { return }

    if (!repository.gitHubRepository) { return }

    const fetcher = new BackgroundFetcher(repository, user, r => this.fetch(r))
    fetcher.start()
    this.currentBackgroundFetcher = fetcher
  }

  /** This shouldn't be called directly. See `Dispatcher`. */
  public _loadFromSharedProcess(users: ReadonlyArray<User>, repositories: ReadonlyArray<Repository>) {
    this.users = users
    this.repositories = repositories
    this.loading = this.repositories.length === 0 && this.users.length === 0

    for (const user of users) {
      // In theory a user should _always_ have an array of emails (even if it's
      // empty). But in practice, if the user had run old dev builds this may
      // not be the case. So for now we need to guard this. We should remove
      // this check in the not too distant future.
      // @joshaber (August 10, 2016)
      if (!user.emails) { break }

      const gitUsers = user.emails.map(email => ({ ...user, email }))

      for (const user of gitUsers) {
        this.gitHubUserStore.cacheUser(user)
      }
    }

    const selectedRepository = this.selectedRepository
    let newSelectedRepository: Repository | CloningRepository | null = this.selectedRepository
    if (selectedRepository) {
      const r = this.repositories.find(r =>
        r.constructor === selectedRepository.constructor && r.id === selectedRepository.id
      ) || null

      newSelectedRepository = r
    }

    if (newSelectedRepository === null && this.repositories.length > 0) {
      const lastSelectedID = parseInt(localStorage.getItem(LastSelectedRepositoryIDKey) || '', 10)
      if (lastSelectedID && !isNaN(lastSelectedID)) {
        newSelectedRepository = this.repositories.find(r => r.id === lastSelectedID) || null
      }

      if (!newSelectedRepository) {
        newSelectedRepository = this.repositories[0]
      }
    }

    this._selectRepository(newSelectedRepository)

    this.sidebarWidth = parseInt(localStorage.getItem(sidebarWidthConfigKey) || '', 10) || defaultSidebarWidth
    this.commitSummaryWidth = parseInt(localStorage.getItem(commitSummaryWidthConfigKey) || '', 10) || defaultCommitSummaryWidth

    this.emitUpdate()
  }

  /** This shouldn't be called directly. See `Dispatcher`. */
  public async _loadStatus(repository: Repository, clearPartialState: boolean = false): Promise<void> {
    const gitStore = this.getGitStore(repository)
    const status = await gitStore.performFailableOperation(() => getStatus(repository))
    if (!status) { return }

    let selectedFile: WorkingDirectoryFileChange | null = null
    this.updateChangesState(repository, state => {

      // Populate a map for all files in the current working directory state
      const filesByID = new Map<string, WorkingDirectoryFileChange>()
      state.workingDirectory.files.forEach(f => filesByID.set(f.id, f))

      // Attempt to preserve the selection state for each file in the new
      // working directory state by looking at the current files
      const mergedFiles = status.workingDirectory.files.map(file => {
        const existingFile = filesByID.get(file.id)
        if (existingFile) {

          if (clearPartialState) {
            if (existingFile.selection.getSelectionType() === DiffSelectionType.Partial) {
              return file.withIncludeAll(false)
            }
          }

          return file.withSelection(existingFile.selection)
        } else {
          return file
        }
      })
      .sort((x, y) => caseInsenstiveCompare(x.path, y.path))

      const includeAll = this.getIncludeAllState(mergedFiles)

      // Try to find the currently selected file among the files
      // in the new working directory state. Matching by id is
      // different from matching by path since id includes the
      // change type (new, modified, deleted etc)
      if (state.selectedFile) {
        selectedFile = mergedFiles.find(f => f.id === state.selectedFile!.id) || null
      }

      const fileSelectionChanged = selectedFile == null

      if (!selectedFile && mergedFiles.length) {
        selectedFile = mergedFiles[0] || null
      }

      const workingDirectory = new WorkingDirectoryStatus(mergedFiles, includeAll)

      // The file selection could have changed if the previously selected
      // file is no longer selectable (it was reverted or committed) but
      // if it hasn't changed we can reuse the diff
      const diff = fileSelectionChanged ? null : state.diff

      return { workingDirectory, selectedFile, diff }
    })
    this.emitUpdate()

    this.updateChangesDiffForCurrentSelection(repository)
  }

  /** This shouldn't be called directly. See `Dispatcher`. */
  public async _changeRepositorySection(repository: Repository, selectedSection: RepositorySection): Promise<void> {
    this.updateRepositoryState(repository, state => ({ selectedSection }))
    this.emitUpdate()

    if (selectedSection === RepositorySection.History) {
      return this.refreshHistorySection(repository)
    } else if (selectedSection === RepositorySection.Changes) {
      return this.refreshChangesSection(repository, { includingStatus: true, clearPartialState: false })
    }
  }

  /** This shouldn't be called directly. See `Dispatcher`. */
  public async _changeChangesSelection(repository: Repository, selectedFile: WorkingDirectoryFileChange | null): Promise<void> {
    this.updateChangesState(repository, state => (
      { selectedFile, diff: null }
    ))
    this.emitUpdate()

    await this.updateChangesDiffForCurrentSelection(repository)
  }

  /**
   * Loads or re-loads (refreshes) the diff for the currently selected file
   * in the working directory. This operation is a noop if there's no currently
   * selected file.
   */
  private async updateChangesDiffForCurrentSelection(repository: Repository): Promise<void> {
    const stateBeforeLoad = this.getRepositoryState(repository)
    const currentSelectedFile = stateBeforeLoad.changesState.selectedFile

    if (!currentSelectedFile) { return }

    const diff = await getWorkingDirectoryDiff(repository, currentSelectedFile)

    const stateAfterLoad = this.getRepositoryState(repository)
    const changesState = stateAfterLoad.changesState

    // A whole bunch of things could have happened since we initiated the diff load
    if (!changesState.selectedFile) { return }
    if (changesState.selectedFile.id !== currentSelectedFile.id) { return }

    const selectableLines = new Set<number>()
    if (diff.kind === DiffType.Text) {
      // The diff might have changed dramatically since last we loaded it. Ideally we
      // would be more clever about validating that any partial selection state is
      // still valid by ensuring that selected lines still exist but for now we'll
      // settle on just updating the selectable lines such that any previously selected
      // line which now no longer exists or has been turned into a context line
      // isn't still selected.
      diff.hunks.forEach(h => {
        h.lines.forEach((line, index) => {
          if (line.isIncludeableLine()) {
            selectableLines.add(h.unifiedDiffStart + index)
          }
        })
      })
    }

    const newSelection = currentSelectedFile.selection.withSelectableLines(selectableLines)
    const selectedFile = currentSelectedFile.withSelection(newSelection)

    const workingDirectory = changesState.workingDirectory.byReplacingFile(selectedFile)
    this.updateChangesState(repository, state => ({ selectedFile, diff, workingDirectory }))
    this.emitUpdate()
  }

  /** This shouldn't be called directly. See `Dispatcher`. */
  public async _commitIncludedChanges(repository: Repository, message: ICommitMessage): Promise<boolean> {

    const state = this.getRepositoryState(repository)
    const files = state.changesState.workingDirectory.files.filter((file, index, array) => {
      return file.selection.getSelectionType() !== DiffSelectionType.None
    })

    const gitStore = this.getGitStore(repository)

    const result = await this.isCommitting(repository, () => {
      return gitStore.performFailableOperation(() => {
        const commitMessage = formatCommitMessage(message)
        return createCommit(repository, commitMessage, files)
      })
    })

    if (result) {
      this.statsStore.recordCommit()

      await this._refreshRepository(repository)
      await this.refreshChangesSection(repository, { includingStatus: true, clearPartialState: true })
    }

    return result || false
  }

  private getIncludeAllState(files: ReadonlyArray<WorkingDirectoryFileChange>): boolean | null {
    const allSelected = files.every(f => f.selection.getSelectionType() === DiffSelectionType.All)
    const noneSelected = files.every(f => f.selection.getSelectionType() === DiffSelectionType.None)

    let includeAll: boolean | null = null
    if (allSelected) {
      includeAll = true
    } else if (noneSelected) {
      includeAll = false
    }

    return includeAll
  }

  /** This shouldn't be called directly. See `Dispatcher`. */
  public _changeFileIncluded(repository: Repository, file: WorkingDirectoryFileChange, include: boolean): Promise<void> {
    const selection = include ? file.selection.withSelectAll() : file.selection.withSelectNone()
    this.updateWorkingDirectoryFileSelection(repository, file, selection)
    return Promise.resolve()
  }

  /** This shouldn't be called directly. See `Dispatcher`. */
  public _changeFileLineSelection(repository: Repository, file: WorkingDirectoryFileChange, diffSelection: DiffSelection): Promise<void> {
    this.updateWorkingDirectoryFileSelection(repository, file, diffSelection)
    return Promise.resolve()
  }

  /**
   * Updates the selection for the given file in the working directory
   * state and emits an update event.
   */
  private updateWorkingDirectoryFileSelection(repository: Repository, file: WorkingDirectoryFileChange, selection: DiffSelection) {

    this.updateChangesState(repository, state => {

      const newFiles = state.workingDirectory.files.map(f =>
        f.id === file.id ? f.withSelection(selection) : f
      )

      const includeAll = this.getIncludeAllState(newFiles)

      let selectedFile: WorkingDirectoryFileChange | null = null
      if (state.selectedFile) {
        const f = state.selectedFile
        selectedFile = newFiles.find(file => file.id === f.id) || null
      }

      const workingDirectory = new WorkingDirectoryStatus(newFiles, includeAll)
      const diff = selectedFile ? state.diff : null

      return { workingDirectory, selectedFile, diff }
    })

    this.emitUpdate()
  }

  /** This shouldn't be called directly. See `Dispatcher`. */
  public _changeIncludeAllFiles(repository: Repository, includeAll: boolean): Promise<void> {
    this.updateChangesState(repository, state => {

      const selectedFile = state.selectedFile
        ? state.selectedFile.withIncludeAll(includeAll)
        : null

      const workingDirectory = state.workingDirectory.withIncludeAllFiles(includeAll)

      return { workingDirectory, selectedFile }
    })
    this.emitUpdate()

    return Promise.resolve()
  }

  /** This shouldn't be called directly. See `Dispatcher`. */
  public async _refreshRepository(repository: Repository): Promise<void> {
    if (repository.missing) { return }

    const state = this.getRepositoryState(repository)
    const gitStore = this.getGitStore(repository)

    await gitStore.loadCurrentAndDefaultBranch()

    // We don't need to await this. The GitStore will notify when something
    // changes.
    gitStore.loadBranches()
    gitStore.loadCurrentRemote()
    gitStore.calculateAheadBehindForCurrentBranch()
    gitStore.updateLastFetched()

    // When refreshing we *always* load Changes so that we can update the
    // changes indicator in the tab bar. But we only load History if it's
    // selected.
    await this._loadStatus(repository)

    await this.refreshAuthor(repository)

    const section = state.selectedSection
    if (section === RepositorySection.History) {
      return this.refreshHistorySection(repository)
    } else if (section === RepositorySection.Changes) {
      return this.refreshChangesSection(repository, { includingStatus: false, clearPartialState: false })
    } else {
      return assertNever(section, `Unknown section: ${section}`)
    }
  }

  /**
   * Refresh all the data for the Changes section.
   *
   * This will be called automatically when appropriate.
   */
  private async refreshChangesSection(repository: Repository, options: { includingStatus: boolean, clearPartialState: boolean }): Promise<void> {
    if (options.includingStatus) {
      await this._loadStatus(repository, options.clearPartialState)
    }

    const gitStore = this.getGitStore(repository)
    const state = this.getRepositoryState(repository)

    if (state.branchesState.tip.kind === TipState.Valid) {
      const currentBranch = state.branchesState.tip.branch
      await gitStore.loadLocalCommits(currentBranch)
    }
  }

  /**
   * Refresh all the data for the History section.
   *
   * This will be called automatically when appropriate.
   */
  private async refreshHistorySection(repository: Repository): Promise<void> {
    return this._loadHistory(repository)
  }

  private async refreshAuthor(repository: Repository): Promise<void> {
    const gitStore = this.getGitStore(repository)
    const commitAuthor = await gitStore.performFailableOperation(() =>
      getAuthorIdentity(repository)
    ) || null

    this.updateRepositoryState(repository, state => ({ commitAuthor }))
    this.emitUpdate()
  }

  /** This shouldn't be called directly. See `Dispatcher`. */
  public async _showPopup(popup: Popup): Promise<void> {
    this.currentPopup = popup
    this.emitUpdate()
  }

  /** This shouldn't be called directly. See `Dispatcher`. */
  public _closePopup(): Promise<void> {
    this.currentPopup = null
    this.emitUpdate()

    return Promise.resolve()
  }

  /** This shouldn't be called directly. See `Dispatcher`. */
  public async _showFoldout(foldout: Foldout): Promise<void> {
    this.currentFoldout = foldout
    this.emitUpdate()
  }

  /** This shouldn't be called directly. See `Dispatcher`. */
  public _closeFoldout(): Promise<void> {
    this.currentFoldout = null
    this.emitUpdate()

    return Promise.resolve()
  }

  /** This shouldn't be called directly. See `Dispatcher`. */
  public async _createBranch(repository: Repository, name: string, startPoint: string): Promise<Repository> {
    const gitStore = this.getGitStore(repository)
    await gitStore.performFailableOperation(() => createBranch(repository, name, startPoint))
    return this._checkoutBranch(repository, name)
  }

  /** This shouldn't be called directly. See `Dispatcher`. */
  public async _checkoutBranch(repository: Repository, name: string): Promise<Repository> {
    const gitStore = this.getGitStore(repository)
    await gitStore.performFailableOperation(() => checkoutBranch(repository, name))

    await this._refreshRepository(repository)
    return repository
  }

  /** This shouldn't be called directly. See `Dispatcher`. */
  public async _repositoryWithRefreshedGitHubRepository(repository: Repository): Promise<Repository> {
    let gitHubRepository = repository.gitHubRepository
    if (!gitHubRepository) {
      gitHubRepository = await this.guessGitHubRepository(repository)
    }

    if (!gitHubRepository) { return repository }

    const users = this.users
    const user = getUserForEndpoint(users, gitHubRepository.endpoint)
    if (!user) { return repository }

    const api = new API(user)
    const apiRepo = await api.fetchRepository(gitHubRepository.owner.login, gitHubRepository.name)
    return repository.withGitHubRepository(gitHubRepository.withAPI(apiRepo))
  }

  private async guessGitHubRepository(repository: Repository): Promise<GitHubRepository | null> {
    const gitStore = this.getGitStore(repository)
    // TODO: This is all kinds of wrong.
    // We shouldn't assume the remote is named `origin`.
    const remote = await gitStore.performFailableOperation(() =>
      getConfigValue(repository, 'remote.origin.url')
    )

    return remote ? matchGitHubRepository(this.users, remote) : null
  }

  /** This shouldn't be called directly. See `Dispatcher`. */
  public _pushError(error: Error): Promise<void> {
    const newErrors = Array.from(this.errors)
    newErrors.push(error)
    this.errors = newErrors
    this.emitUpdate()

    return Promise.resolve()
  }

  /** This shouldn't be called directly. See `Dispatcher`. */
  public _clearError(error: Error): Promise<void> {
    this.errors = this.errors.filter(e => e !== error)
    this.emitUpdate()

    return Promise.resolve()
  }

  /** This shouldn't be called directly. See `Dispatcher`. */
  public async _validatedRepositoryPath(path: string): Promise<string | null> {
    try {
      const gitDir = await getGitDir(path)
      return gitDir ? Path.dirname(gitDir) : null
    } catch (e) {
      this.emitError(e)
      return null
    }
  }

  /** This shouldn't be called directly. See `Dispatcher`. */
  public async _renameBranch(repository: Repository, branch: Branch, newName: string): Promise<void> {
    const gitStore = this.getGitStore(repository)
    await gitStore.performFailableOperation(() => renameBranch(repository, branch, newName))

    return this._refreshRepository(repository)
  }

  /** This shouldn't be called directly. See `Dispatcher`. */
  public async _deleteBranch(repository: Repository, branch: Branch): Promise<void> {
    const defaultBranch = this.getRepositoryState(repository).branchesState.defaultBranch
    if (!defaultBranch) {
      return Promise.reject(new Error(`No default branch!`))
    }

    const user = this.getUserForRepository(repository)
    const gitStore = this.getGitStore(repository)

    await gitStore.performFailableOperation(() => checkoutBranch(repository, defaultBranch.name))
    await gitStore.performFailableOperation(() => deleteBranch(repository, branch, user))

    return this._refreshRepository(repository)
  }

  public async _push(repository: Repository): Promise<void> {
    return this.withPushPull(repository, async () => {
      const gitStore = this.getGitStore(repository)
      const remote = gitStore.remote
      if (!remote) {
        this._showFoldout({
          type: FoldoutType.Publish,
        })
        return
      }

      const state = this.getRepositoryState(repository)
      if (state.branchesState.tip.kind === TipState.Unborn) {
        return Promise.reject(new Error('The current branch is unborn.'))
      }

      if (state.branchesState.tip.kind === TipState.Detached) {
        return Promise.reject(new Error('The current repository is in a detached HEAD state.'))
      }

      if (state.branchesState.tip.kind === TipState.Valid) {
        const branch = state.branchesState.tip.branch
        const user = this.getUserForRepository(repository)
        return gitStore.performFailableOperation(() => {
          const setUpstream = branch.upstream ? false : true
          return pushRepo(repository, user, remote.name, branch.name, setUpstream)
            .then(() => this._refreshRepository(repository))
            .then(() => this.fetch(repository))
        })
      }
    })
  }

  private async isCommitting(repository: Repository, fn: () => Promise<boolean>): Promise<boolean | void> {
    const state = this.getRepositoryState(repository)
    // ensure the user doesn't try and commit again
    if (state.isCommitting) { return }

    this.updateRepositoryState(repository, state => ({ isCommitting: true }))
    this.emitUpdate()

    try {
      return await fn()
    } finally {
      this.updateRepositoryState(repository, state => ({ isCommitting: false }))
      this.emitUpdate()
    }
  }

  private async withPushPull(repository: Repository, fn: () => Promise<void>): Promise<void> {
    const state = this.getRepositoryState(repository)
    // Don't allow concurrent network operations.
    if (state.pushPullInProgress) { return }

    this.updateRepositoryState(repository, state => ({ pushPullInProgress: true }))
    this.emitUpdate()

    try {
      await fn()
    } finally {
      this.updateRepositoryState(repository, state => ({ pushPullInProgress: false }))
      this.emitUpdate()
    }
  }

  /** This shouldn't be called directly. See `Dispatcher`. */
  public async _pull(repository: Repository): Promise<void> {
    return this.withPushPull(repository, async () => {
      const gitStore = this.getGitStore(repository)
      const remote = gitStore.remote
      if (!remote) {
        return Promise.reject(new Error('The repository has no remotes.'))
      }

      const state = this.getRepositoryState(repository)

      if (state.branchesState.tip.kind === TipState.Unborn) {
        return Promise.reject(new Error('The current branch is unborn.'))
      }

      if (state.branchesState.tip.kind === TipState.Detached) {
        return Promise.reject(new Error('The current repository is in a detached HEAD state.'))
      }

      if (state.branchesState.tip.kind === TipState.Valid) {
        const branch = state.branchesState.tip.branch
        const user = this.getUserForRepository(repository)
        return gitStore.performFailableOperation(() => pullRepo(repository, user, remote.name, branch.name))
          .then(() => this._refreshRepository(repository))
          .then(() => this.fetch(repository))
      }
    })
  }

  private async fastForwardBranches(repository: Repository) {
    const state = this.getRepositoryState(repository)
    const branches = state.branchesState.allBranches

    const tip = state.branchesState.tip
    const currentBranchName = tip.kind === TipState.Valid
      ? tip.branch.name
      : null

    // A branch is only eligible for being fast forwarded if:
    //  1. It's local.
    //  2. It's not the current branch.
    //  3. It has an upstream.
    //  4. It's not ahead of its upstream.
    const eligibleBranches = branches.filter(b => {
      return b.type === BranchType.Local && b.name !== currentBranchName && b.upstream
    })

    for (const branch of eligibleBranches) {
      const aheadBehind = await getBranchAheadBehind(repository, branch)
      if (!aheadBehind) { continue }

      const { ahead, behind } = aheadBehind
      if (ahead === 0 && behind > 0) {
        // At this point we're guaranteed this is non-null since we've filtered
        // out any branches will null upstreams above when creating
        // `eligibleBranches`.
        const upstreamRef = branch.upstream!
        await updateRef(repository, `refs/heads/${branch.name}`, branch.tip.sha, upstreamRef, 'pull: Fast-forward')
      }
    }
  }

  private getUserForRepository(repository: Repository): User | null {
    const gitHubRepository = repository.gitHubRepository
    if (!gitHubRepository) { return null }

    return getUserForEndpoint(this.users, gitHubRepository.endpoint)
  }

  /** This shouldn't be called directly. See `Dispatcher`. */
  public async _publishRepository(repository: Repository, name: string, description: string, private_: boolean, account: User, org: IAPIUser | null): Promise<void> {
    const api = new API(account)
    const apiRepository = await api.createRepository(org, name, description, private_)

    const gitStore = this.getGitStore(repository)
    await gitStore.performFailableOperation(() => addRemote(repository, 'origin', apiRepository.cloneUrl))
    await gitStore.loadCurrentRemote()
    return this._push(repository)
  }

  /** This shouldn't be called directly. See `Dispatcher`. */
<<<<<<< HEAD
  public _clone(url: string, path: string, options: { user: User | null, branch?: string }): { promise: Promise<boolean>, repository: CloningRepository } {
    const promise = this.cloningRepositoriesStore.clone(url, path, options)
    const repository = this.cloningRepositoriesStore.repositories.find(r => r.url === url && r.path === path)!
=======
  public _clone(url: string, path: string, user: User | null): { promise: Promise<boolean>, repository: CloningRepository } {
    const promise = this.cloningRepositoriesStore.clone(url, path, user)
    const repository = this.cloningRepositoriesStore
                           .repositories
                           .find(r => r.url === url && r.path === path) !

>>>>>>> d1b1eee0
    return { promise, repository }
  }

  public _removeCloningRepository(repository: CloningRepository) {
    this.cloningRepositoriesStore.remove(repository)
  }

  public async _discardChanges(repository: Repository, files: ReadonlyArray<WorkingDirectoryFileChange>) {
    const gitStore = this.getGitStore(repository)
    await gitStore.discardChanges(files)

    return this._refreshRepository(repository)
  }

  public async _undoCommit(repository: Repository, commit: Commit): Promise<void> {
    const gitStore = this.getGitStore(repository)

    await gitStore.undoCommit(commit)

    return this._refreshRepository(repository)
  }

  public _clearContextualCommitMessage(repository: Repository): Promise<void> {
    const gitStore = this.getGitStore(repository)
    return gitStore.clearContextualCommitMessage()
  }

  /** Fetch the repository, with an optional refspec to fetch a specific ref. */
  public async fetch(repository: Repository, refspec?: string): Promise<void> {
    await this.withPushPull(repository, async () => {
      const gitStore = this.getGitStore(repository)
      const user = this.getUserForRepository(repository)

      if (refspec) {
        await gitStore.fetchRefspec(user, refspec)
      } else {
        await gitStore.fetch(user)
        await this.fastForwardBranches(repository)
      }
    })

    return this._refreshRepository(repository)
  }

  public _endWelcomeFlow(): Promise<void> {
    this.showWelcomeFlow = false

    this.emitUpdate()

    localStorage.setItem(HasShownWelcomeFlowKey, '1')

    return Promise.resolve()
  }

  public _setSidebarWidth(width: number): Promise<void> {
    this.sidebarWidth = width
    localStorage.setItem(sidebarWidthConfigKey, width.toString())
    this.emitUpdate()

    return Promise.resolve()
  }

  public _resetSidebarWidth(): Promise<void> {
    this.sidebarWidth = defaultSidebarWidth
    localStorage.removeItem(sidebarWidthConfigKey)
    this.emitUpdate()

    return Promise.resolve()
  }

  public _setCommitSummaryWidth(width: number): Promise<void> {
    this.commitSummaryWidth = width
    localStorage.setItem(commitSummaryWidthConfigKey, width.toString())
    this.emitUpdate()

    return Promise.resolve()
  }

  public _resetCommitSummaryWidth(): Promise<void> {
    this.commitSummaryWidth = defaultCommitSummaryWidth
    localStorage.removeItem(commitSummaryWidthConfigKey)
    this.emitUpdate()

    return Promise.resolve()
  }

  public _setCommitMessage(repository: Repository, message: ICommitMessage | null): Promise<void> {
    const gitStore = this.getGitStore(repository)
    return gitStore.setCommitMessage(message)
  }

  /**
   * Set the global application menu.
   *
   * This is called in response to the main process emitting an event signalling
   * that the application menu has changed in some way like an item being
   * added/removed or an item having its visibility toggled.
   *
   * This method should not be called by the renderer in any other circumstance
   * than as a directly result of the main-process event.
   *
   */
  private setAppMenu(menu: IMenu): Promise<void> {
    if (this.appMenu) {
      this.appMenu = this.appMenu.withMenu(menu)
    } else {
      this.appMenu = AppMenu.fromMenu(menu)
    }

    this.emitUpdate()
    return Promise.resolve()
  }

  public _setAppMenuState(update: (appMenu: AppMenu) => AppMenu): Promise<void> {
    if (this.appMenu) {
      this.appMenu = update(this.appMenu)
      this.emitUpdate()
    }
    return Promise.resolve()
  }

  public _setAppMenuToolbarButtonHighlightState(highlight: boolean): Promise<void> {
    if (this.highlightAppMenuToolbarButton !== highlight) {
      this.highlightAppMenuToolbarButton = highlight
      this.emitUpdate()
    }

    return Promise.resolve()
  }

  public async _mergeBranch(repository: Repository, branch: string): Promise<void> {
    const gitStore = this.getGitStore(repository)
    await gitStore.merge(branch)

    return this._refreshRepository(repository)
  }

  /** This shouldn't be called directly. See `Dispatcher`. */
  public _setRemoteURL(repository: Repository, name: string, url: string): Promise<void> {
    const gitStore = this.getGitStore(repository)
    return gitStore.setRemoteURL(name, url)
  }

  /** This shouldn't be called directly. See `Dispatcher`. */
  public _openShell(path: string) {
    return openShell(path)
  }

  /** Takes a URL and opens it using the system default application */
  public _openInBrowser(url: string) {
    return shell.openExternal(url)
  }

  /** This shouldn't be called directly. See `Dispatcher`. */
  public async _saveGitIgnore(repository: Repository, text: string): Promise<void> {
    const gitStore = this.getGitStore(repository)
    return gitStore.saveGitIgnore(text)
  }

  /** This shouldn't be called directly. See `Dispatcher`. */
  public async _readGitIgnore(repository: Repository): Promise<string | null> {
    const gitStore = this.getGitStore(repository)
    return gitStore.readGitIgnore()
  }

  /** Has the user opted out of stats reporting? */
  public getStatsOptOut(): boolean {
    return this.statsStore.getOptOut()
  }

  /** Set whether the user has opted out of stats reporting. */
  public _setStatsOptOut(optOut: boolean): Promise<void> {
    this.statsStore.setOptOut(optOut)

    this.emitUpdate()

    return Promise.resolve()
  }

  public _reportStats() {
    return this.statsStore.reportStats()
  }

  public _recordLaunchStats(stats: ILaunchStats): Promise<void> {
    return this.statsStore.recordLaunchStats(stats)
  }

  public async _ignore(repository: Repository, pattern: string): Promise<void> {
    const gitStore = this.getGitStore(repository)
    await gitStore.ignore(pattern)

    return this._refreshRepository(repository)
  }

  public _resetSignInState(): Promise<void> {
    this.signInStore.reset()
    return Promise.resolve()
  }

  public _beginDotComSignIn(): Promise<void> {
    this.signInStore.beginDotComSignIn()
    return Promise.resolve()
  }

  public _beginEnterpriseSignIn(): Promise<void> {
    this.signInStore.beginEnterpriseSignIn()
    return Promise.resolve()
  }

  public _setSignInEndpoint(url: string): Promise<void> {
    return this.signInStore.setEndpoint(url)
  }

  public _setSignInCredentials(username: string, password: string): Promise<void> {
    return this.signInStore.authenticateWithBasicAuth(username, password)
  }

  public _requestBrowserAuthentication(): Promise<void> {
    return this.signInStore.authenticateWithBrowser()
  }

  public _setSignInOTP(otp: string): Promise<void> {
    return this.signInStore.setTwoFactorOTP(otp)
  }
}<|MERGE_RESOLUTION|>--- conflicted
+++ resolved
@@ -1225,18 +1225,12 @@
   }
 
   /** This shouldn't be called directly. See `Dispatcher`. */
-<<<<<<< HEAD
   public _clone(url: string, path: string, options: { user: User | null, branch?: string }): { promise: Promise<boolean>, repository: CloningRepository } {
     const promise = this.cloningRepositoriesStore.clone(url, path, options)
-    const repository = this.cloningRepositoriesStore.repositories.find(r => r.url === url && r.path === path)!
-=======
-  public _clone(url: string, path: string, user: User | null): { promise: Promise<boolean>, repository: CloningRepository } {
-    const promise = this.cloningRepositoriesStore.clone(url, path, user)
     const repository = this.cloningRepositoriesStore
                            .repositories
                            .find(r => r.url === url && r.path === path) !
 
->>>>>>> d1b1eee0
     return { promise, repository }
   }
 
