--- conflicted
+++ resolved
@@ -3,11 +3,7 @@
   "productName": "GitHub Desktop",
   "bundleID": "com.github.GitHubClient",
   "companyName": "GitHub, Inc.",
-<<<<<<< HEAD
-  "version": "1.1.2-test6",
-=======
   "version": "1.1.2-beta6",
->>>>>>> 1ca123e0
   "main": "./main.js",
   "repository": {
     "type": "git",
