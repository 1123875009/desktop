import { shell, Menu, ipcMain } from 'electron'
import SharedProcess from '../shared-process/shared-process'

export type MenuEvent = 'push' | 'pull' | 'select-changes' | 'select-history' |
                        'add-local-repository' | 'create-branch' |
                        'show-branches' | 'remove-repository' | 'add-repository' |
<<<<<<< HEAD
                        'rename-branch'
=======
                        'delete-branch'
>>>>>>> d6bc9a7e

export function buildDefaultMenu(sharedProcess: SharedProcess): Electron.Menu {
  const template: Object[] = [
    {
      label: 'File',
      submenu: [
        {
          label: 'New Branch…',
          accelerator: 'CmdOrCtrl+Shift+N',
          click (item: any, focusedWindow: Electron.BrowserWindow) {
            emitMenuEvent('create-branch')
          }
        },
        {
          type: 'separator'
        },
        {
          label: 'Add Repository…',
          click (item: any, focusedWindow: Electron.BrowserWindow) {
            emitMenuEvent('add-repository')
          }
        },
        {
          label: 'Add Local Repository…',
          accelerator: 'CmdOrCtrl+O',
          click (item: any, focusedWindow: Electron.BrowserWindow) {
            emitMenuEvent('add-local-repository')
          }
        }
      ]
    },
    {
      label: 'Edit',
      submenu: [
        {
          role: 'undo'
        },
        {
          role: 'redo'
        },
        {
          type: 'separator'
        },
        {
          role: 'cut'
        },
        {
          role: 'copy'
        },
        {
          role: 'paste'
        },
        {
          role: 'selectall'
        }
      ]
    },
    {
      label: 'View',
      submenu: [
        {
          label: 'Changes',
          accelerator: 'CmdOrCtrl+1',
          click (item: any, focusedWindow: Electron.BrowserWindow) {
            emitMenuEvent('select-changes')
          }
        },
        {
          label: 'History',
          accelerator: 'CmdOrCtrl+2',
          click (item: any, focusedWindow: Electron.BrowserWindow) {
            emitMenuEvent('select-history')
          }
        },
        {
          type: 'separator'
        },
        {
          label: 'Reload',
          accelerator: 'CmdOrCtrl+R',
          click (item: any, focusedWindow: Electron.BrowserWindow) {
            if (focusedWindow) {
              focusedWindow.reload()
            }
          }
        },
        {
          role: 'togglefullscreen',
        },
        {
          label: 'Toggle Developer Tools',
          accelerator: (() => {
            return (process.platform === 'darwin') ? 'Alt+Command+I' : 'Ctrl+Shift+I'
          })(),
          click (item: any, focusedWindow: Electron.BrowserWindow) {
            if (focusedWindow) {
              focusedWindow.webContents.toggleDevTools()
            }
          }
        },
        {
          label: 'Debug shared process',
          click (item: any, focusedWindow: Electron.BrowserWindow) {
            sharedProcess.show()
          }
        }
      ]
    },
    {
      label: 'Repository',
      submenu: [
        {
          label: 'Show Branches',
          accelerator: 'CmdOrCtrl+B',
          click (item: any, focusedWindow: Electron.BrowserWindow) {
            emitMenuEvent('show-branches')
          }
        },
        {
          type: 'separator'
        },
        {
          label: 'Push',
          accelerator: 'CmdOrCtrl+P',
          click (item: any, focusedWindow: Electron.BrowserWindow) {
            emitMenuEvent('push')
          }
        },
        {
          label: 'Pull',
          accelerator: 'CmdOrCtrl+Shift+P',
          click (item: any, focusedWindow: Electron.BrowserWindow) {
            emitMenuEvent('pull')
          }
        },
        {
          label: 'Remove',
          click (item: any, focusedWindow: Electron.BrowserWindow) {
            emitMenuEvent('remove-repository')
          }
        }
      ]
    },
    {
      label: 'Branch',
      submenu: [
        {
<<<<<<< HEAD
          label: 'Rename…',
          click (item: any, focusedWindow: Electron.BrowserWindow) {
            emitMenuEvent('rename-branch')
=======
          label: 'Delete…',
          click (item: any, focusedWindow: Electron.BrowserWindow) {
            emitMenuEvent('delete-branch')
>>>>>>> d6bc9a7e
          }
        }
      ]
    },
    {
      role: 'window',
      submenu: [
        {
          role: 'minimize'
        },
        {
          role: 'close'
        }
      ]
    },
    {
      role: 'help',
      submenu: [
        {
          label: 'Contact GitHub Support…',
          click () {
            shell.openExternal('https://github.com/support')
          }
        }
      ]
    }
  ]

  if (process.platform === 'darwin') {
    template.unshift({
      label: 'GitHub',
      submenu: [
        {
          role: 'about'
        },
        {
          type: 'separator'
        },
        {
          role: 'services',
          submenu: []
        },
        {
          type: 'separator'
        },
        {
          role: 'hide'
        },
        {
          role: 'hideothers'
        },
        {
          role: 'unhide'
        },
        {
          type: 'separator'
        },
        {
          role: 'quit'
        }
      ]
    })

    const windowMenu = template[3] as {submenu: Object[]}
    const windowSubmenu = windowMenu.submenu
    windowSubmenu.push(
      {
        type: 'separator'
      },
      {
        role: 'front'
      }
    )
  }

  return Menu.buildFromTemplate(template)
}

function emitMenuEvent(name: MenuEvent) {
  ipcMain.emit('menu-event', { name })
}<|MERGE_RESOLUTION|>--- conflicted
+++ resolved
@@ -4,11 +4,7 @@
 export type MenuEvent = 'push' | 'pull' | 'select-changes' | 'select-history' |
                         'add-local-repository' | 'create-branch' |
                         'show-branches' | 'remove-repository' | 'add-repository' |
-<<<<<<< HEAD
-                        'rename-branch'
-=======
-                        'delete-branch'
->>>>>>> d6bc9a7e
+                        'rename-branch' | 'delete-branch'
 
 export function buildDefaultMenu(sharedProcess: SharedProcess): Electron.Menu {
   const template: Object[] = [
@@ -156,15 +152,15 @@
       label: 'Branch',
       submenu: [
         {
-<<<<<<< HEAD
           label: 'Rename…',
           click (item: any, focusedWindow: Electron.BrowserWindow) {
             emitMenuEvent('rename-branch')
-=======
+          }
+        },
+        {
           label: 'Delete…',
           click (item: any, focusedWindow: Electron.BrowserWindow) {
             emitMenuEvent('delete-branch')
->>>>>>> d6bc9a7e
           }
         }
       ]
