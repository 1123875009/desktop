--- conflicted
+++ resolved
@@ -47,20 +47,13 @@
     return (
       <div id='history'>
         <CommitList commits={this.state.commits}
-<<<<<<< HEAD
                     selectedCommit={this.state.selection.commit}
                     onCommitSelected={row => this.onCommitSelected(row)}/>
         <CommitSummaryContainer repository={this.props.repository}
                                 commit={commit}
                                 selectedFile={this.state.selection.file}
                                 onSelectedFileChanged={file => this.onFileSelected(file)}/>
-        <FileDiff/>
-=======
-                    selectedRow={this.state.selectedRow}
-                    onSelectionChanged={row => this.selectionChanged(row)}/>
-        <CommitSummary/>
-        <FileDiff path={null} />
->>>>>>> e7183edf
+        <FileDiff path={null}/>
       </div>
     )
   }
