import * as OS from 'os'
import * as URL from 'url'
import * as Querystring from 'querystring'
import { v4 as guid } from 'uuid'
import { User } from '../models/user'

import { IHTTPResponse, getHeader, HTTPMethod, request, deserialize } from './http'
import { AuthenticationMode } from './2fa'

const Octokat = require('octokat')
const username: () => Promise<string> = require('username')

const ClientID = 'de0e3c7e9973e1c4dd77'
const ClientSecret = process.env.TEST_ENV ? '' : __OAUTH_SECRET__
if (!ClientSecret || !ClientSecret.length) {
  console.warn(`DESKTOP_OAUTH_CLIENT_SECRET is undefined. You won't be able to authenticate new users.`)
}

/** The OAuth scopes we need. */
const Scopes = [
  'repo',
  'user',
]

/** The note URL used for authorizations the app creates. */
const NoteURL = 'https://desktop.github.com/'

/**
 * Information about a repository as returned by the GitHub API.
 */
export interface IAPIRepository {
  readonly cloneUrl: string
  readonly htmlUrl: string
  readonly name: string
  readonly owner: IAPIUser
  readonly private: boolean
  readonly fork: boolean
  readonly stargazersCount: number
  readonly defaultBranch: string
}

/**
 * Information about a commit as returned by the GitHub API.
 */
export interface IAPICommit {
  readonly sha: string
  readonly author: IAPIUser | null
}

/**
 * Information about a user as returned by the GitHub API.
 */
export interface IAPIUser {
  readonly id: number
  readonly url: string
  readonly type: 'user' | 'org'
  readonly login: string
  readonly avatarUrl: string
  readonly name: string
}

/** The users we get from the mentionables endpoint. */
export interface IAPIMentionableUser {
  readonly avatar_url: string

  /**
   * Note that this may be an empty string *or* null in the case where the user
   * has no public email address.
   */
  readonly email: string | null

  readonly login: string

  readonly name: string
}

/**
 * Information about a user's email as returned by the GitHub API.
 */
export interface IAPIEmail {
  readonly email: string
  readonly verified: boolean
  readonly primary: boolean
}

/** Information about an issue as returned by the GitHub API. */
export interface IAPIIssue {
  readonly number: number
  readonly title: string
  readonly state: 'open' | 'closed'
}

/** The metadata about a GitHub server. */
export interface IServerMetadata {
  /**
   * Does the server support password-based authentication? If not, the user
   * must go through the OAuth flow to authenticate.
   */
  readonly verifiable_password_authentication: boolean
}

/** The server response when handling the OAuth callback (with code) to obtain an access token */
interface IAPIAccessToken {
  readonly access_token: string
  readonly scope: string
  readonly token_type: string
}

/**
 * The structure of error messages returned from the GitHub API.
 *
 * Details: https://developer.github.com/v3/#client-errors
 */
interface IError {
  readonly resource: string
  readonly field: string
}

/**
 * The partial server response when an error has been returned.
 *
 * Details: https://developer.github.com/v3/#client-errors
 */
interface IAPIError {
  readonly errors: IError[]
}

/** The partial server response when creating a new authorization on behalf of a user */
interface IAPIAuthorization {
  readonly token: string
}

/** The response we receive from fetching mentionables. */
interface IAPIMentionablesResponse {
  readonly etag: string
  readonly users: ReadonlyArray<IAPIMentionableUser>
}

/**
 * An object for making authenticated requests to the GitHub API
 */
export class API {
  private client: any
  private user: User

  public constructor(user: User) {
    this.user = user
    this.client = new Octokat({ token: user.token, rootURL: user.endpoint })
  }

  /**
   * Loads all repositories accessible to the current user.
   *
   * Loads public and private repositories across all organizations
   * as well as the user account.
   *
   * @returns A promise yielding an array of {APIRepository} instances or error
   */
  public async fetchRepos(): Promise<ReadonlyArray<IAPIRepository>> {
    const results: IAPIRepository[] = []
    let nextPage = this.client.user.repos
    while (nextPage) {
      const request = await nextPage.fetch()
      results.push(...request.items)
      nextPage = request.nextPage
    }

    return results
  }

  /** Fetch a repo by its owner and name. */
  public async fetchRepository(owner: string, name: string): Promise<IAPIRepository> {
    return this.client.repos(owner, name).fetch()
  }

  /** Fetch the logged in user. */
  public fetchUser(): Promise<IAPIUser> {
    return this.client.user.fetch()
  }

  /** Fetch the user's emails. */
  public async fetchEmails(): Promise<ReadonlyArray<IAPIEmail>> {
    const result = await this.client.user.emails.fetch()
    return result.items
  }

  /** Fetch a commit from the repository. */
  public async fetchCommit(owner: string, name: string, sha: string): Promise<IAPICommit | null> {
    try {
      const commit = await this.client.repos(owner, name).commits(sha).fetch()
      return commit
    } catch (e) {
      return null
    }
  }

  /** Search for a user with the given public email. */
  public async searchForUserWithEmail(email: string): Promise<IAPIUser | null> {
    try {
      const result = await this.client.search.users.fetch({ q: `${email} in:email type:user` })
      // The results are sorted by score, best to worst. So the first result is
      // our best match.
      const user = result.items[0]
      return user
    } catch (e) {
      return null
    }
  }

  /** Fetch all the orgs to which the user belongs. */
  public async fetchOrgs(): Promise<ReadonlyArray<IAPIUser>> {
    const result = await this.client.user.orgs.fetch()
    return result.items
  }

  /** Create a new GitHub repository with the given properties. */
  public async createRepository(org: IAPIUser | null, name: string, description: string, private_: boolean): Promise<IAPIRepository> {
    if (org) {
      return this.client.orgs(org.login).repos.create({ name, description, private: private_ })
    } else {
      return this.client.user.repos.create({ name, description, private: private_ })
    }
  }

  /**
   * Fetch the issues with the given state that have been created or updated
   * since the given date.
   */
  public async fetchIssues(owner: string, name: string, state: 'open' | 'closed' | 'all', since: Date | null): Promise<ReadonlyArray<IAPIIssue>> {
    const params: any = { state }
    if (since) {
      params.since = since.toISOString()
    }

    const allItems: Array<IAPIIssue> = []
    // Note that we only include `params` on the first fetch. Octokat.js will
    // preserve them as we fetch subsequent pages and would fail to advance
    // pages if we included the params on each call.
    let result = await this.client.repos(owner, name).issues.fetch(params)
    allItems.push(...result.items)

    while (result.nextPage) {
      result = await result.nextPage.fetch()
      allItems.push(...result.items)
    }

    // PRs are issues! But we only want Really Seriously Issues.
    return allItems.filter((i: any) => !i.pullRequest)
  }

  private authenticatedRequest(method: HTTPMethod, path: string, body?: Object, customHeaders?: Object): Promise<IHTTPResponse> {
    return request(this.user.endpoint, `token ${this.user.token}`, method, path, body, customHeaders)
  }

  /** Get the allowed poll interval for fetching. */
  public async getFetchPollInterval(owner: string, name: string): Promise<number> {
    const path = `repos/${Querystring.escape(owner)}/${Querystring.escape(name)}/git`
    const response = await this.authenticatedRequest('HEAD', path)
    const interval = getHeader(response, 'x-poll-interval')
    if (interval) {
      return parseInt(interval, 10)
    }
    return 0
  }

  /** Fetch the mentionable users for the repository. */
  public async fetchMentionables(owner: string, name: string, etag: string | null): Promise<IAPIMentionablesResponse | null> {
    // NB: this custom `Accept` is required for the `mentionables` endpoint.
    const headers: any = {
      'Accept': 'application/vnd.github.jerry-maguire-preview',
    }

    if (etag) {
      headers['If-None-Match'] = etag
    }

    const response = await this.authenticatedRequest('GET', `repos/${owner}/${name}/mentionables/users`, undefined, headers)
    const users = deserialize<ReadonlyArray<IAPIMentionableUser>>(response.body)
    if (!users) { return null }

    const responseEtag = getHeader(response, 'etag')
    return { users, etag: responseEtag || '' }
  }
}

export enum AuthorizationResponseKind {
  Authorized,
  Failed,
  TwoFactorAuthenticationRequired,
  UserRequiresVerification,
  Error,
}

export type AuthorizationResponse = { kind: AuthorizationResponseKind.Authorized, token: string } |
                                    { kind: AuthorizationResponseKind.Failed, response: IHTTPResponse } |
<<<<<<< HEAD
                                    { kind: AuthorizationResponseKind.TwoFactorAuthenticationRequired, type: string } |
                                    { kind: AuthorizationResponseKind.Error, response: IHTTPResponse } |
                                    { kind: AuthorizationResponseKind.UserRequiresVerification }
=======
                                    { kind: AuthorizationResponseKind.TwoFactorAuthenticationRequired, type: AuthenticationMode } |
                                    { kind: AuthorizationResponseKind.Error, response: IHTTPResponse }
>>>>>>> 1766ce29

/**
 * Create an authorization with the given login, password, and one-time
 * password.
 */
export async function createAuthorization(endpoint: string, login: string, password: string, oneTimePassword: string | null): Promise<AuthorizationResponse> {
  const creds = Buffer.from(`${login}:${password}`, 'utf8').toString('base64')
  const authorization = `Basic ${creds}`
  const headers = oneTimePassword ? { 'X-GitHub-OTP': oneTimePassword } : {}

  const note = await getNote()

  const response = await request(endpoint, authorization, 'POST', 'authorizations', {
    'scopes': Scopes,
    'client_id': ClientID,
    'client_secret': ClientSecret,
    'note': note,
    'note_url': NoteURL,
    'fingerprint': guid(),
  }, headers)

  if (response.statusCode === 401) {
    const otpResponse = getHeader(response, 'x-github-otp')
    if (otpResponse) {
      const pieces = otpResponse.split(';')
      if (pieces.length === 2) {
        const type = pieces[1].trim()
        switch (type) {
          case 'app':
            return { kind: AuthorizationResponseKind.TwoFactorAuthenticationRequired, type: AuthenticationMode.App }
          case 'sms':
            return { kind: AuthorizationResponseKind.TwoFactorAuthenticationRequired, type: AuthenticationMode.Sms }
          default:
            return { kind: AuthorizationResponseKind.Failed, response }
        }
      }
    }

    return { kind: AuthorizationResponseKind.Failed, response }
  }

  if (response.statusCode === 422) {
    const apiError = deserialize<IAPIError>(response.body)
    if (apiError) {
      for (const error of apiError.errors) {
        const isExpectedResource = error.resource.toLowerCase() === 'oauthaccess'
        const isExpectedField =  error.field.toLowerCase() === 'user'
        if (isExpectedField && isExpectedResource) {
          return { kind: AuthorizationResponseKind.UserRequiresVerification }
        }
      }
    }
  }

  const body = deserialize<IAPIAuthorization>(response.body)
  if (body) {
    const token = body.token
    if (token && typeof token === 'string' && token.length) {
      return { kind: AuthorizationResponseKind.Authorized, token }
    }
  }

  return { kind: AuthorizationResponseKind.Error, response }
}

/** Fetch the user authenticated by the token. */
export async function fetchUser(endpoint: string, token: string): Promise<User> {
  const octo = new Octokat({ token, rootURL: endpoint })
  const user = await octo.user.fetch()
  return new User(user.login, endpoint, token, new Array<string>(), user.avatarUrl, user.id, user.name)
}

/** Get metadata from the server. */
export async function fetchMetadata(endpoint: string): Promise<IServerMetadata | null> {
  const response = await request(endpoint, null, 'GET', 'meta')
  if (response.statusCode === 200) {
    const body = deserialize<IServerMetadata>(response.body)
    // If the response doesn't include the field we need, then it's not a valid
    // response.
    if (!body || body.verifiable_password_authentication === undefined) { return null }

    return body
  } else {
    return null
  }
}

/** The note used for created authorizations. */
async function getNote(): Promise<string> {
  let localUsername = 'unknown'
  try {
    localUsername = await username()
  } catch (e) {
    console.log(`Error getting username:`)
    console.error(e)
    console.log(`We'll just use 'unknown'.`)
  }

  return `GitHub Desktop on ${localUsername}@${OS.hostname()}`
}

/**
 * Get the URL for the HTML site. For example:
 *
 * https://api.github.com -> https://github.com
 * http://github.mycompany.com/api -> http://github.mycompany.com/
 */
export function getHTMLURL(endpoint: string): string {
  // In the case of GitHub.com, the HTML site lives on the parent domain.
  //  E.g., https://api.github.com -> https://github.com
  //
  // Whereas with Enterprise, it lives on the same domain but without the
  // API path:
  //  E.g., https://github.mycompany.com/api/v3 -> https://github.mycompany.com
  //
  // We need to normalize them.
  if (endpoint === getDotComAPIEndpoint()) {
    return 'https://github.com'
  } else {
    const parsed = URL.parse(endpoint)
    return `${parsed.protocol}//${parsed.hostname}`
  }
}

/**
 * Get the API URL for an HTML URL. For example:
 *
 * http://github.mycompany.com -> http://github.mycompany.com/api/v3
 */
export function getEnterpriseAPIURL(endpoint: string): string {
  const parsed = URL.parse(endpoint)
  return `${parsed.protocol}//${parsed.hostname}/api/v3`
}

/** Get github.com's API endpoint. */
export function getDotComAPIEndpoint(): string {
  const envEndpoint = process.env['API_ENDPOINT']
  if (envEndpoint && envEndpoint.length > 0) {
    return envEndpoint
  }

  return 'https://api.github.com'
}

/** Get the user for the endpoint. */
export function getUserForEndpoint(users: ReadonlyArray<User>, endpoint: string): User {
  return users.filter(u => u.endpoint === endpoint)[0]
}

export function getOAuthAuthorizationURL(endpoint: string, state: string): string {
  const urlBase = getHTMLURL(endpoint)
  const scope = encodeURIComponent(Scopes.join(' '))
  return `${urlBase}/login/oauth/authorize?client_id=${ClientID}&scope=${scope}&state=${state}`
}

export async function requestOAuthToken(endpoint: string, state: string, code: string): Promise<string | null> {
  const urlBase = getHTMLURL(endpoint)
  const response = await request(urlBase, null, 'POST', 'login/oauth/access_token', {
    'client_id': ClientID,
    'client_secret': ClientSecret,
    'code': code,
    'state': state,
  })

  const body = deserialize<IAPIAccessToken>(response.body)
  if (body) {
    return body.access_token
  }

  return null
}<|MERGE_RESOLUTION|>--- conflicted
+++ resolved
@@ -293,14 +293,9 @@
 
 export type AuthorizationResponse = { kind: AuthorizationResponseKind.Authorized, token: string } |
                                     { kind: AuthorizationResponseKind.Failed, response: IHTTPResponse } |
-<<<<<<< HEAD
-                                    { kind: AuthorizationResponseKind.TwoFactorAuthenticationRequired, type: string } |
+                                    { kind: AuthorizationResponseKind.TwoFactorAuthenticationRequired, type: AuthenticationMode } |
                                     { kind: AuthorizationResponseKind.Error, response: IHTTPResponse } |
                                     { kind: AuthorizationResponseKind.UserRequiresVerification }
-=======
-                                    { kind: AuthorizationResponseKind.TwoFactorAuthenticationRequired, type: AuthenticationMode } |
-                                    { kind: AuthorizationResponseKind.Error, response: IHTTPResponse }
->>>>>>> 1766ce29
 
 /**
  * Create an authorization with the given login, password, and one-time
