{
  "repository": {
    "type": "git",
    "url": "https://github.com/desktop/desktop.git"
  },
  "description": "GitHub Desktop build dependencies",
  "scripts": {
    "cli": "ts-node --require ./app/src/cli/dev-commands-gbl app/src/cli/main.ts",
    "test:integration": "cross-env TEST_ENV=1 ELECTRON_NO_ATTACH_CONSOLE=1 xvfb-maybe mocha -t 10000 --compilers ts:ts-node/register,tsx:ts-node/register app/test/integration/*.ts",
    "test:unit": "cross-env GIT_AUTHOR_NAME=\"Joe Bloggs\" GIT_AUTHOR_EMAIL=\"joe.bloggs@somewhere.com\" GIT_COMMITTER_NAME=\"Joe Bloggs\" GIT_COMMITTER_EMAIL=\"joe.bloggs@somewhere.com\" TEST_ENV=1 ELECTRON_NO_ATTACH_CONSOLE=1 xvfb-maybe electron-mocha -t 10000 --renderer --compilers ts:ts-node/register,tsx:ts-node/register --require ./app/test/globals.ts app/test/unit/*.{ts,tsx} app/test/unit/**/*.{ts,tsx}",
    "test": "npm run test:unit && npm run test:integration",
    "test:setup": "ts-node script/test-setup.ts",
    "test:review": "ts-node script/test-review.ts",
    "postinstall": "cd app && npm install && cd .. && git submodule update --recursive --init && npm run compile:tslint",
    "start": "cross-env NODE_ENV=development node script/start",
    "start:prod": "cross-env NODE_ENV=production node script/start",
    "debug": "cross-env NODE_ENV=development node script/debug",
    "compile:dev": "cross-env NODE_ENV=development parallel-webpack --config app/webpack.development.js",
    "compile:prod": "cross-env NODE_ENV=production parallel-webpack --config app/webpack.production.js",
    "build:dev": "npm run compile:dev && cross-env NODE_ENV=development ts-node script/build.ts",
    "build:prod": "npm run compile:prod && cross-env NODE_ENV=production ts-node script/build.ts",
    "package": "node script/package",
    "clean:tslint": "rimraf tslint-rules/*.js",
    "compile:tslint": "tsc -p tslint-rules",
    "lint": "npm run compile:tslint && tslint \"./app/{src,typings,test}/**/*.{ts,tsx}\"",
    "check-prettiness": "node script/is-it-pretty",
    "publish": "node script/publish",
    "clean-slate": "rimraf out node_modules app/node_modules && npm install",
    "rebuild-hard:dev": "npm run clean-slate && npm run build:dev",
    "rebuild-hard:prod": "npm run clean-slate && npm run build:prod",
    "prettier:base": "prettier --single-quote --trailing-comma es5 --no-semi --write",
    "prettify": "npm run prettier:base \"{app/{src,typings,test}/**/*.{ts,tsx,js},app/webpack.*.js,script/!(*.ps1|*.bat|setup-macos-keychain)}\""
  },
  "author": {
    "name": "GitHub, Inc.",
    "email": "opensource+desktop@github.com",
    "url": "https://desktop.github.com/"
  },
  "license": "MIT",
  "engines": {
    "node": ">= 7",
    "npm": ">= 4"
  },
  "dependencies": {
    "awesome-typescript-loader": "^3.1.2",
    "aws-sdk": "^2.23.0",
    "babel-core": "^6.24.1",
    "babel-minify": "^0.2.0",
    "babel-webpack-plugin": "^0.1.1",
    "chai": "^4.1.1",
    "chai-as-promised": "^7.1.1",
    "chai-datetime": "^1.4.1",
    "clean-webpack-plugin": "^0.1.16",
    "cross-env": "^5.0.5",
    "css-loader": "^0.28.5",
    "electron": "1.6.11",
    "electron-mocha": "^4.0.0",
    "electron-packager": "^8.7.2",
    "electron-winstaller": "2.5.2",
    "express": "^4.15.0",
    "extract-text-webpack-plugin": "^3.0.0",
    "fs-extra": "^2.1.2",
    "html-webpack-plugin": "^2.30.1",
    "klaw-sync": "^3.0.0",
    "legal-eagle": "0.15.0",
    "mocha": "^3.4.2",
    "node-native-loader": "^1.1.1",
    "node-sass": "^4.5.2",
    "octicons": "^6.0.1",
    "parallel-webpack": "^2.1.0",
    "request": "^2.72.0",
    "rimraf": "^2.5.2",
    "sass-loader": "^6.0.6",
    "spectron": "^3.6.0",
    "style-loader": "^0.18.2",
    "to-camel-case": "^1.0.0",
    "ts-loader": "^2.0.3",
    "ts-node": "^3.2.0",
    "tslint": "^4.5.1",
    "tslint-microsoft-contrib": "^4.0.1",
    "typescript": "2.4.2",
    "vrsource-tslint-rules": "^0.12.0",
    "webpack": "^3.5.5",
    "webpack-dev-middleware": "^1.12.0",
    "webpack-hot-middleware": "^2.18.0",
    "webpack-merge": "^4.1.0",
    "xml2js": "^0.4.16",
    "xvfb-maybe": "^0.2.1"
  },
  "devDependencies": {
    "@types/chai": "^4.0.3",
    "@types/chai-datetime": "0.0.30",
<<<<<<< HEAD
    "@types/chalk": "^0.4.31",
    "@types/classnames": "^0.0.32",
    "@types/codemirror": "0.0.38",
=======
    "@types/classnames": "^2.2.2",
    "@types/codemirror": "0.0.45",
>>>>>>> dd8f3df4
    "@types/electron-packager": "^8.7.1",
    "@types/event-kit": "^1.2.28",
    "@types/fs-extra": "2.1.0",
    "@types/keytar": "^4.0.0",
    "@types/mocha": "^2.2.29",
    "@types/node": "^7.0.18",
    "@types/react": "15.0.31",
    "@types/react-addons-test-utils": "0.14.19",
    "@types/react-dom": "15.5.1",
    "@types/react-transition-group": "1.1.1",
    "@types/react-virtualized": "9.7.2",
    "@types/strip-ansi": "^3.0.0",
    "@types/ua-parser-js": "^0.7.30",
    "@types/uuid": "^3.4.0",
    "@types/winston": "^2.2.0",
    "prettier": "^1.5.0",
    "tslint-config-prettier": "^1.1.0",
    "tslint-react": "^3.0.0"
  }
}<|MERGE_RESOLUTION|>--- conflicted
+++ resolved
@@ -90,14 +90,9 @@
   "devDependencies": {
     "@types/chai": "^4.0.3",
     "@types/chai-datetime": "0.0.30",
-<<<<<<< HEAD
     "@types/chalk": "^0.4.31",
-    "@types/classnames": "^0.0.32",
-    "@types/codemirror": "0.0.38",
-=======
     "@types/classnames": "^2.2.2",
     "@types/codemirror": "0.0.45",
->>>>>>> dd8f3df4
     "@types/electron-packager": "^8.7.1",
     "@types/event-kit": "^1.2.28",
     "@types/fs-extra": "2.1.0",
