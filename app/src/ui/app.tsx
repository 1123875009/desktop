--- conflicted
+++ resolved
@@ -398,8 +398,6 @@
 
     if (shouldRenderApplicationMenu()) {
       if (event.key === 'Alt') {
-<<<<<<< HEAD
-=======
 
         // Immediately close the menu if open and the user hits Alt. This is
         // a Windows convention.
@@ -408,7 +406,6 @@
           this.props.dispatcher.closeFoldout()
         }
 
->>>>>>> 73ef7652
         this.props.dispatcher.setAccessKeyHighlightState(true)
       } else if (event.altKey && !event.ctrlKey && !event.metaKey) {
         if (this.state.appMenuState.length) {
@@ -581,10 +578,7 @@
 
     return (
       <AppMenuBar
-<<<<<<< HEAD
-=======
         ref={this.onAppMenuBarRef}
->>>>>>> 73ef7652
         appMenu={this.state.appMenuState}
         dispatcher={this.props.dispatcher}
         highlightAppMenuAccessKeys={this.state.highlightAccessKeys}
@@ -593,23 +587,16 @@
     )
   }
 
-<<<<<<< HEAD
-=======
   private onAppMenuBarRef = (menuBar: AppMenuBar | null) => {
     this.appMenuBar = menuBar
   }
 
->>>>>>> 73ef7652
   private renderTitlebar() {
     const winControls = __WIN32__
       ? <WindowControls />
       : null
 
-<<<<<<< HEAD
-    // On windows it's not possible to resize a frameless window if the
-=======
     // On Windows it's not possible to resize a frameless window if the
->>>>>>> 73ef7652
     // element that sits flush along the window edge has -webkit-app-region: drag.
     // The menu bar buttons all have no-drag but the area between menu buttons and
     // window controls need to disable dragging so we add a 3px tall element which
@@ -779,17 +766,6 @@
     )
   }
 
-<<<<<<< HEAD
-=======
-    private onAddMenuDropdownStateChanged = (newState: DropdownState) => {
-    if (newState === 'open') {
-      this.props.dispatcher.showFoldout({ type: FoldoutType.AddMenu, enableAccessKeyNavigation: false })
-    } else {
-      this.props.dispatcher.closeFoldout()
-    }
-  }
-
->>>>>>> 73ef7652
   private renderRepositoryList = (): JSX.Element => {
     const selectedRepository = this.state.selectedState ? this.state.selectedState.repository : null
     return <RepositoriesList
@@ -976,10 +952,6 @@
         <div
           className='sidebar-section'
           style={{ width: this.state.sidebarWidth }}>
-<<<<<<< HEAD
-=======
-          {this.renderAddToolbarButton()}
->>>>>>> 73ef7652
           {this.renderRepositoryToolbarButton()}
         </div>
         {this.renderBranchToolbarButton()}
