import * as React from 'react'
import { ipcRenderer } from 'electron'

import { RepositoriesList } from './repositories-list'
import { RepositoryView } from './repository'
import { TitleBar } from './window/title-bar'
import { Dispatcher, AppStore, CloningRepository } from '../lib/dispatcher'
import { Repository } from '../models/repository'
import { MenuEvent } from '../main-process/menu'
import { assertNever } from '../lib/fatal-error'
import {
  IAppState,
  RepositorySection,
  Popup,
  PopupType,
  FoldoutType,
  SelectionType,
} from '../lib/app-state'
import { RenameBranch } from './rename-branch'
import { DeleteBranch } from './delete-branch'
import { CloningRepositoryView } from './cloning-repository'
import {
  Toolbar,
  ToolbarDropdown,
  DropdownState,
  PushPullButton,
  BranchDropdown,
} from './toolbar'
import { OcticonSymbol, iconForRepository } from './octicons'
import {
  showCertificateTrustDialog,
  registerContextualMenuActionDispatcher,
} from './main-process-proxy'
import { DiscardChanges } from './discard-changes'
import { updateStore, UpdateStatus } from './lib/update-store'
import { getDotComAPIEndpoint } from '../lib/api'
import { ILaunchStats } from '../lib/stats'
import { Welcome } from './welcome'
import { AppMenuBar } from './app-menu'
import { findItemByAccessKey, itemIsSelectable } from '../models/app-menu'
import { UpdateAvailable } from './updates'
import { Preferences } from './preferences'
import { Account } from '../models/account'
import { TipState } from '../models/tip'
import { shouldRenderApplicationMenu } from './lib/features'
import { Merge } from './merge-branch'
import { RepositorySettings } from './repository-settings'
import { AppError } from './app-error'
import { MissingRepository } from './missing-repository'
import {
  AddExistingRepository,
  CreateRepository,
  CloneRepository,
} from './add-repository'
import { CreateBranch } from './create-branch'
import { SignIn } from './sign-in'
import { InstallGit } from './install-git'
import { About } from './about'
import { getVersion, getName } from './lib/app-proxy'
import { shell } from '../lib/dispatcher/app-shell'
import { Publish } from './publish-repository'
import { Acknowledgements } from './acknowledgements'
import { UntrustedCertificate } from './untrusted-certificate'
import { CSSTransitionGroup } from 'react-transition-group'
import { BlankSlateView } from './blank-slate'
import { ConfirmRemoveRepository } from '../ui/remove-repository/confirm-remove-repository'
import { sendReady } from './main-process-proxy'
import { TermsAndConditions } from './terms-and-conditions'
import { ZoomInfo } from './window/zoom-info'
import { CLIInstalled } from './cli-installed'

/** The interval at which we should check for updates. */
const UpdateCheckInterval = 1000 * 60 * 60 * 4

const SendStatsInterval = 1000 * 60 * 60 * 4

interface IAppProps {
  readonly dispatcher: Dispatcher
  readonly appStore: AppStore
  readonly startTime: number
}

export const dialogTransitionEnterTimeout = 250
export const dialogTransitionLeaveTimeout = 100

/**
 * The time to delay (in ms) from when we've loaded the initial state to showing
 * the window. This is try to give Chromium enough time to flush our latest DOM
 * changes. See https://github.com/desktop/desktop/issues/1398.
 */
const ReadyDelay = 100

export class App extends React.Component<IAppProps, IAppState> {
  private loading = true

  /**
   * Used on non-macOS platforms to support the Alt key behavior for
   * the custom application menu. See the event handlers for window
   * keyup and keydown.
   */
  private lastKeyPressed: string | null = null

  /**
   * Gets a value indicating whether or not we're currently showing a
   * modal dialog such as the preferences, or an error dialog.
   */
  private get isShowingModal() {
    return this.state.currentPopup || this.state.errors.length
  }

  public constructor(props: IAppProps) {
    super(props)

    registerContextualMenuActionDispatcher()

    props.dispatcher.loadInitialState().then(() => {
      this.loading = false
      this.forceUpdate()

      requestIdleCallback(
        () => {
          const now = performance.now()
          sendReady(now - props.startTime)

          // Loading emoji is super important but maybe less important that
          // loading the app. So defer it until we have some breathing space.
          requestIdleCallback(() => {
            props.appStore.loadEmoji()

            this.props.dispatcher.reportStats()

            setInterval(
              () => this.props.dispatcher.reportStats(),
              SendStatsInterval
            )
          })
        },
        { timeout: ReadyDelay }
      )
    })

    this.state = props.appStore.getState()
    props.appStore.onDidUpdate(state => {
      this.setState(state)
    })

    props.appStore.onDidError(error => {
      props.dispatcher.postError(error)
    })

    ipcRenderer.on(
      'menu-event',
      (event: Electron.IpcMessageEvent, { name }: { name: MenuEvent }) => {
        this.onMenuEvent(name)
      }
    )

    updateStore.onDidChange(state => {
      const status = state.status

      if (
        !(__RELEASE_ENV__ === 'development' || __RELEASE_ENV__ === 'test') &&
        status === UpdateStatus.UpdateReady
      ) {
        this.props.dispatcher.setUpdateBannerVisibility(true)
      }
    })

    updateStore.onError(error => {
      log.error(`Error checking for updates`, error)

      this.props.dispatcher.postError(error)
    })

    setInterval(() => this.checkForUpdates(), UpdateCheckInterval)
    this.checkForUpdates()

    ipcRenderer.on(
      'launch-timing-stats',
      (event: Electron.IpcMessageEvent, { stats }: { stats: ILaunchStats }) => {
        console.info(`App ready time: ${stats.mainReadyTime}ms`)
        console.info(`Load time: ${stats.loadTime}ms`)
        console.info(`Renderer ready time: ${stats.rendererReadyTime}ms`)

        this.props.dispatcher.recordLaunchStats(stats)
      }
    )

    ipcRenderer.on(
      'certificate-error',
      (
        event: Electron.IpcMessageEvent,
        {
          certificate,
          error,
          url,
        }: { certificate: Electron.Certificate; error: string; url: string }
      ) => {
        this.props.dispatcher.showPopup({
          type: PopupType.UntrustedCertificate,
          certificate,
          url,
        })
      }
    )
  }

  private onMenuEvent(name: MenuEvent): any {
    // Don't react to menu events when an error dialog is shown.
    if (this.state.errors.length) {
      return
    }

    switch (name) {
<<<<<<< HEAD
      case 'push': return this.push()
      case 'pull': return this.pull()
      case 'select-changes': return this.selectChanges()
      case 'select-history': return this.selectHistory()
      case 'add-local-repository': return this.showAddLocalRepo()
      case 'create-branch': return this.showCreateBranch()
      case 'show-branches': return this.showBranches()
      case 'remove-repository': return this.removeRepository(this.getRepository())
      case 'create-repository': return this.showCreateRepository()
      case 'rename-branch': return this.renameBranch()
      case 'delete-branch': return this.deleteBranch()
      case 'show-preferences': return this.props.dispatcher.showPopup({ type: PopupType.Preferences })
      case 'choose-repository': return this.props.dispatcher.showFoldout({ type: FoldoutType.Repository })
      case 'open-working-directory': return this.openCurrentRepositoryWorkingDirectory()
      case 'update-branch': return this.updateBranch()
      case 'merge-branch': return this.mergeBranch()
      case 'show-repository-settings' : return this.showRepositorySettings()
      case 'view-repository-on-github' : return this.viewRepositoryOnGitHub()
      case 'compare-branch': return this.compareBranch()
      case 'open-in-shell': return this.openCurrentRepositoryInShell()
      case 'clone-repository': return this.showCloneRepo()
      case 'show-about': return this.showAbout()
      case 'boomtown': return this.boomtown()
      case 'install-cli': return this.props.dispatcher.installCLI()
=======
      case 'push':
        return this.push()
      case 'pull':
        return this.pull()
      case 'select-changes':
        return this.selectChanges()
      case 'select-history':
        return this.selectHistory()
      case 'add-local-repository':
        return this.showAddLocalRepo()
      case 'create-branch':
        return this.showCreateBranch()
      case 'show-branches':
        return this.showBranches()
      case 'remove-repository':
        return this.removeRepository(this.getRepository())
      case 'create-repository':
        return this.showCreateRepository()
      case 'rename-branch':
        return this.renameBranch()
      case 'delete-branch':
        return this.deleteBranch()
      case 'show-preferences':
        return this.props.dispatcher.showPopup({ type: PopupType.Preferences })
      case 'choose-repository':
        return this.props.dispatcher.showFoldout({
          type: FoldoutType.Repository,
        })
      case 'open-working-directory':
        return this.openCurrentRepositoryWorkingDirectory()
      case 'update-branch':
        return this.updateBranch()
      case 'merge-branch':
        return this.mergeBranch()
      case 'show-repository-settings':
        return this.showRepositorySettings()
      case 'view-repository-on-github':
        return this.viewRepositoryOnGitHub()
      case 'compare-branch':
        return this.compareBranch()
      case 'open-in-shell':
        return this.openCurrentRepositoryInShell()
      case 'clone-repository':
        return this.showCloneRepo()
      case 'show-about':
        return this.showAbout()
      case 'boomtown':
        return this.boomtown()
>>>>>>> a61a5bdc
    }

    return assertNever(name, `Unknown menu event name: ${name}`)
  }

  private boomtown() {
    setImmediate(() => {
      throw new Error('Boomtown!')
    })
  }

  private checkForUpdates() {
    if (__RELEASE_ENV__ === 'development' || __RELEASE_ENV__ === 'test') {
      return
    }

    updateStore.checkForUpdates(this.getUsernameForUpdateCheck(), true)
  }

  private getUsernameForUpdateCheck() {
    const dotComAccount = this.getDotComAccount()
    return dotComAccount ? dotComAccount.login : ''
  }

  private getDotComAccount(): Account | null {
    const state = this.props.appStore.getState()
    const accounts = state.accounts
    const dotComAccount = accounts.find(
      a => a.endpoint === getDotComAPIEndpoint()
    )
    return dotComAccount || null
  }

  private getEnterpriseAccount(): Account | null {
    const state = this.props.appStore.getState()
    const accounts = state.accounts
    const enterpriseAccount = accounts.find(
      a => a.endpoint !== getDotComAPIEndpoint()
    )
    return enterpriseAccount || null
  }

  private updateBranch() {
    const state = this.state.selectedState
    if (!state || state.type !== SelectionType.Repository) {
      return
    }

    const defaultBranch = state.state.branchesState.defaultBranch
    if (!defaultBranch) {
      return
    }

    this.props.dispatcher.mergeBranch(state.repository, defaultBranch.name)
  }

  private mergeBranch() {
    const state = this.state.selectedState
    if (!state || state.type !== SelectionType.Repository) {
      return
    }

    this.props.dispatcher.showPopup({
      type: PopupType.MergeBranch,
      repository: state.repository,
    })
  }

  private compareBranch() {
    const htmlURL = this.getCurrentRepositoryGitHubURL()
    if (!htmlURL) {
      return
    }

    const state = this.state.selectedState
    if (!state || state.type !== SelectionType.Repository) {
      return
    }

    const branchTip = state.state.branchesState.tip
    if (
      branchTip.kind !== TipState.Valid ||
      !branchTip.branch.upstreamWithoutRemote
    ) {
      return
    }

    const compareURL = `${htmlURL}/compare/${branchTip.branch
      .upstreamWithoutRemote}`
    this.props.dispatcher.openInBrowser(compareURL)
  }

  private openCurrentRepositoryWorkingDirectory() {
    const state = this.state.selectedState
    if (!state || state.type !== SelectionType.Repository) {
      return
    }

    this.showRepository(state.repository)
  }

  private renameBranch() {
    const state = this.state.selectedState
    if (!state || state.type !== SelectionType.Repository) {
      return
    }

    const tip = state.state.branchesState.tip
    if (tip.kind === TipState.Valid) {
      this.props.dispatcher.showPopup({
        type: PopupType.RenameBranch,
        repository: state.repository,
        branch: tip.branch,
      })
    }
  }

  private deleteBranch() {
    const state = this.state.selectedState
    if (!state || state.type !== SelectionType.Repository) {
      return
    }

    const tip = state.state.branchesState.tip

    if (tip.kind === TipState.Valid) {
      this.props.dispatcher.showPopup({
        type: PopupType.DeleteBranch,
        repository: state.repository,
        branch: tip.branch,
      })
    }
  }

  private showAddLocalRepo = () => {
    return this.props.dispatcher.showPopup({ type: PopupType.AddRepository })
  }

  private showCreateRepository = () => {
    this.props.dispatcher.showPopup({
      type: PopupType.CreateRepository,
    })
  }

  private showCloneRepo = () => {
    return this.props.dispatcher.showPopup({
      type: PopupType.CloneRepository,
      initialURL: null,
    })
  }

  private showBranches() {
    const state = this.state.selectedState
    if (!state || state.type !== SelectionType.Repository) {
      return
    }

    this.props.dispatcher.showFoldout({ type: FoldoutType.Branch })
  }

  private showAbout() {
    this.props.dispatcher.showPopup({ type: PopupType.About })
  }

  private selectChanges() {
    const state = this.state.selectedState
    if (!state || state.type !== SelectionType.Repository) {
      return
    }

    this.props.dispatcher.changeRepositorySection(
      state.repository,
      RepositorySection.Changes
    )
  }

  private selectHistory() {
    const state = this.state.selectedState
    if (!state || state.type !== SelectionType.Repository) {
      return
    }

    this.props.dispatcher.changeRepositorySection(
      state.repository,
      RepositorySection.History
    )
  }

  private push() {
    const state = this.state.selectedState
    if (!state || state.type !== SelectionType.Repository) {
      return
    }

    this.props.dispatcher.push(state.repository)
  }

  private async pull() {
    const state = this.state.selectedState
    if (!state || state.type !== SelectionType.Repository) {
      return
    }

    this.props.dispatcher.pull(state.repository)
  }

  public componentDidMount() {
    document.ondragover = document.ondrop = e => {
      e.preventDefault()
    }

    document.body.ondrop = e => {
      const files = e.dataTransfer.files
      this.handleDragAndDrop(files)
      e.preventDefault()
    }

    if (shouldRenderApplicationMenu()) {
      window.addEventListener('keydown', this.onWindowKeyDown)
      window.addEventListener('keyup', this.onWindowKeyUp)
    }
  }

  /**
   * On Windows pressing the Alt key and holding it down should
   * highlight the application menu.
   *
   * This method in conjunction with the onWindowKeyUp sets the
   * appMenuToolbarHighlight state when the Alt key (and only the
   * Alt key) is pressed.
   */
  private onWindowKeyDown = (event: KeyboardEvent) => {
    if (event.defaultPrevented) {
      return
    }

    if (this.isShowingModal) {
      return
    }

    if (shouldRenderApplicationMenu()) {
      if (event.key === 'Alt') {
        // Immediately close the menu if open and the user hits Alt. This is
        // a Windows convention.
        if (
          this.state.currentFoldout &&
          this.state.currentFoldout.type === FoldoutType.AppMenu
        ) {
          // Only close it the menu when the key is pressed if there's an open
          // menu. If there isn't we should close it when the key is released
          // instead and that's taken care of in the onWindowKeyUp function.
          if (this.state.appMenuState.length > 1) {
            this.props.dispatcher.setAppMenuState(menu => menu.withReset())
            this.props.dispatcher.closeFoldout(FoldoutType.AppMenu)
          }
        }

        this.props.dispatcher.setAccessKeyHighlightState(true)
      } else if (event.altKey && !event.ctrlKey && !event.metaKey) {
        if (this.state.appMenuState.length) {
          const candidates = this.state.appMenuState[0].items
          const menuItemForAccessKey = findItemByAccessKey(
            event.key,
            candidates
          )

          if (menuItemForAccessKey && itemIsSelectable(menuItemForAccessKey)) {
            if (menuItemForAccessKey.type === 'submenuItem') {
              this.props.dispatcher.setAppMenuState(menu =>
                menu
                  .withReset()
                  .withSelectedItem(menuItemForAccessKey)
                  .withOpenedMenu(menuItemForAccessKey, true)
              )

              this.props.dispatcher.showFoldout({
                type: FoldoutType.AppMenu,
                enableAccessKeyNavigation: true,
                openedWithAccessKey: true,
              })
            } else {
              this.props.dispatcher.executeMenuItem(menuItemForAccessKey)
            }

            event.preventDefault()
          }
        }
      } else if (!event.altKey) {
        this.props.dispatcher.setAccessKeyHighlightState(false)
      }
    }

    this.lastKeyPressed = event.key
  }

  /**
   * Open the application menu foldout when the Alt key is pressed.
   *
   * See onWindowKeyDown for more information.
   */
  private onWindowKeyUp = (event: KeyboardEvent) => {
    if (event.defaultPrevented) {
      return
    }

    if (shouldRenderApplicationMenu()) {
      if (event.key === 'Alt') {
        this.props.dispatcher.setAccessKeyHighlightState(false)

        if (this.lastKeyPressed === 'Alt') {
          if (
            this.state.currentFoldout &&
            this.state.currentFoldout.type === FoldoutType.AppMenu
          ) {
            this.props.dispatcher.setAppMenuState(menu => menu.withReset())
            this.props.dispatcher.closeFoldout(FoldoutType.AppMenu)
          } else {
            this.props.dispatcher.showFoldout({
              type: FoldoutType.AppMenu,
              enableAccessKeyNavigation: true,
              openedWithAccessKey: false,
            })
          }
        }
      }
    }
  }

  private handleDragAndDrop(fileList: FileList) {
    const paths: string[] = []
    for (let i = 0; i < fileList.length; i++) {
      const path = fileList[i]
      paths.push(path.path)
    }

    this.addRepositories(paths)
  }

  private removeRepository = (
    repository: Repository | CloningRepository | null
  ) => {
    if (!repository) {
      return
    }

    if (repository instanceof CloningRepository || repository.missing) {
      this.props.dispatcher.removeRepositories([repository])
      return
    }

    if (this.state.confirmRepoRemoval) {
      this.props.dispatcher.showPopup({
        type: PopupType.RemoveRepository,
        repository,
      })
    } else {
      this.props.dispatcher.removeRepositories([repository])
    }
  }

  private onConfirmRepoRemoval = (repository: Repository) => {
    this.props.dispatcher.removeRepositories([repository])
  }

  private getRepository(): Repository | CloningRepository | null {
    const state = this.state.selectedState
    if (!state) {
      return null
    }

    return state.repository
  }

  private async addRepositories(paths: ReadonlyArray<string>) {
    const repositories = await this.props.dispatcher.addRepositories(paths)
    if (repositories.length) {
      this.props.dispatcher.selectRepository(repositories[0])
    }
  }

  private showRepositorySettings() {
    const repository = this.getRepository()

    if (!repository || repository instanceof CloningRepository) {
      return
    }
    this.props.dispatcher.showPopup({
      type: PopupType.RepositorySettings,
      repository,
    })
  }

  private viewRepositoryOnGitHub() {
    const url = this.getCurrentRepositoryGitHubURL()

    if (url) {
      this.props.dispatcher.openInBrowser(url)
      return
    }
  }

  /** Returns the URL to the current repository if hosted on GitHub */
  private getCurrentRepositoryGitHubURL() {
    const repository = this.getRepository()

    if (
      !repository ||
      repository instanceof CloningRepository ||
      !repository.gitHubRepository
    ) {
      return null
    }

    return repository.gitHubRepository.htmlURL
  }

  private openCurrentRepositoryInShell() {
    const repository = this.getRepository()
    if (!repository) {
      return
    }

    this.openInShell(repository)
  }

  /**
   * Conditionally renders a menu bar. The menu bar is currently only rendered
   * on Windows.
   */
  private renderAppMenuBar() {
    // We only render the app menu bar on Windows
    if (!__WIN32__) {
      return null
    }

    // Have we received an app menu from the main process yet?
    if (!this.state.appMenuState.length) {
      return null
    }

    // Don't render the menu bar during the welcome flow
    if (this.state.showWelcomeFlow) {
      return null
    }

    const currentFoldout = this.state.currentFoldout

    // AppMenuBar requires us to pass a strongly typed AppMenuFoldout state or
    // null if the AppMenu foldout is not currently active.
    const foldoutState =
      currentFoldout && currentFoldout.type === FoldoutType.AppMenu
        ? currentFoldout
        : null

    return (
      <AppMenuBar
        appMenu={this.state.appMenuState}
        dispatcher={this.props.dispatcher}
        highlightAppMenuAccessKeys={this.state.highlightAccessKeys}
        foldoutState={foldoutState}
        onLostFocus={this.onMenuBarLostFocus}
      />
    )
  }

  private onMenuBarLostFocus = () => {
    // Note: This event is emitted in an animation frame separate from
    // that of the AppStore. See onLostFocusWithin inside of the AppMenuBar
    // for more details. This means that it's possible that the current
    // app state in this component's state might be out of date so take
    // caution when considering app state in this method.
    this.props.dispatcher.closeFoldout(FoldoutType.AppMenu)
    this.props.dispatcher.setAppMenuState(menu => menu.withReset())
  }

  private renderTitlebar() {
    const inFullScreen = this.state.windowState === 'full-screen'

    const menuBarActive =
      this.state.currentFoldout &&
      this.state.currentFoldout.type === FoldoutType.AppMenu

    // When we're in full-screen mode on Windows we only need to render
    // the title bar when the menu bar is active. On other platforms we
    // never render the title bar while in full-screen mode.
    if (inFullScreen) {
      if (!__WIN32__ || !menuBarActive) {
        return null
      }
    }

    const showAppIcon = __WIN32__ && !this.state.showWelcomeFlow

    return (
      <TitleBar
        showAppIcon={showAppIcon}
        titleBarStyle={this.state.titleBarStyle}
        windowState={this.state.windowState}
        windowZoomFactor={this.state.windowZoomFactor}
      >
        {this.renderAppMenuBar()}
      </TitleBar>
    )
  }

  private onPopupDismissed = () => {
    this.props.dispatcher.closePopup()
  }

  private onSignInDialogDismissed = () => {
    this.props.dispatcher.resetSignInState()
    this.onPopupDismissed()
  }

  private onContinueWithUntrustedCertificate = (
    certificate: Electron.Certificate
  ) => {
    this.props.dispatcher.closePopup()
    showCertificateTrustDialog(
      certificate,
      'Could not securely connect to the server, because its certificate is not trusted. Attackers might be trying to steal your information.\n\nTo connect unsafely, which may put your data at risk, you can “Always trust” the certificate and try again.'
    )
  }

  private onUpdateAvailableDismissed = () => {
    this.props.dispatcher.setUpdateBannerVisibility(false)
  }

  private currentPopupContent(): JSX.Element | null {
    // Hide any dialogs while we're displaying an error
    if (this.state.errors.length) {
      return null
    }

    const popup = this.state.currentPopup

    if (!popup) {
      return null
    }

    switch (popup.type) {
      case PopupType.RenameBranch:
        return (
          <RenameBranch
            key="rename-branch"
            dispatcher={this.props.dispatcher}
            repository={popup.repository}
            branch={popup.branch}
          />
        )
      case PopupType.DeleteBranch:
        return (
          <DeleteBranch
            key="delete-branch"
            dispatcher={this.props.dispatcher}
            repository={popup.repository}
            branch={popup.branch}
            onDismissed={this.onPopupDismissed}
          />
        )
      case PopupType.ConfirmDiscardChanges:
        return (
          <DiscardChanges
            key="discard-changes"
            repository={popup.repository}
            dispatcher={this.props.dispatcher}
            files={popup.files}
            onDismissed={this.onPopupDismissed}
          />
        )
      case PopupType.Preferences:
        return (
          <Preferences
            key="preferences"
            dispatcher={this.props.dispatcher}
            dotComAccount={this.getDotComAccount()}
            confirmRepoRemoval={this.state.confirmRepoRemoval}
            optOutOfUsageTracking={this.props.appStore.getStatsOptOut()}
            enterpriseAccount={this.getEnterpriseAccount()}
            onDismissed={this.onPopupDismissed}
          />
        )
      case PopupType.MergeBranch: {
        const repository = popup.repository
        const state = this.props.appStore.getRepositoryState(repository)

        const tip = state.branchesState.tip
        const currentBranch = tip.kind === TipState.Valid ? tip.branch : null

        return (
          <Merge
            key="merge-branch"
            dispatcher={this.props.dispatcher}
            repository={repository}
            allBranches={state.branchesState.allBranches}
            defaultBranch={state.branchesState.defaultBranch}
            recentBranches={state.branchesState.recentBranches}
            currentBranch={currentBranch}
            onDismissed={this.onPopupDismissed}
          />
        )
      }
      case PopupType.RepositorySettings: {
        const repository = popup.repository
        const state = this.props.appStore.getRepositoryState(repository)

        return (
          <RepositorySettings
            key="repository-settings"
            remote={state.remote}
            dispatcher={this.props.dispatcher}
            repository={repository}
            onDismissed={this.onPopupDismissed}
          />
        )
      }
      case PopupType.SignIn:
        return (
          <SignIn
            key="sign-in"
            signInState={this.state.signInState}
            dispatcher={this.props.dispatcher}
            onDismissed={this.onSignInDialogDismissed}
          />
        )
      case PopupType.AddRepository:
        return (
          <AddExistingRepository
            key="add-existing-repository"
            onDismissed={this.onPopupDismissed}
            dispatcher={this.props.dispatcher}
            path={popup.path}
          />
        )
      case PopupType.CreateRepository:
        return (
          <CreateRepository
            key="create-repository"
            onDismissed={this.onPopupDismissed}
            dispatcher={this.props.dispatcher}
            path={popup.path}
          />
        )
      case PopupType.CloneRepository:
        return (
          <CloneRepository
            key="clone-repository"
            accounts={this.state.accounts}
            initialURL={popup.initialURL}
            onDismissed={this.onPopupDismissed}
            dispatcher={this.props.dispatcher}
          />
        )
      case PopupType.CreateBranch: {
        const state = this.props.appStore.getRepositoryState(popup.repository)
        const branchesState = state.branchesState
        const repository = popup.repository

        if (branchesState.tip.kind === TipState.Unknown) {
          this.props.dispatcher.closePopup()
          return null
        }

        return (
          <CreateBranch
            key="create-branch"
            tip={branchesState.tip}
            defaultBranch={branchesState.defaultBranch}
            allBranches={branchesState.allBranches}
            repository={repository}
            onDismissed={this.onPopupDismissed}
            dispatcher={this.props.dispatcher}
          />
        )
      }
      case PopupType.InstallGit:
        return (
          <InstallGit
            key="install-git"
            onDismissed={this.onPopupDismissed}
            path={popup.path}
          />
        )
      case PopupType.About:
        return (
          <About
            key="about"
            onDismissed={this.onPopupDismissed}
            applicationName={getName()}
            applicationVersion={getVersion()}
            usernameForUpdateCheck={this.getUsernameForUpdateCheck()}
            onShowAcknowledgements={this.showAcknowledgements}
            onShowTermsAndConditions={this.showTermsAndConditions}
          />
        )
      case PopupType.PublishRepository:
        return (
          <Publish
            key="publish"
            dispatcher={this.props.dispatcher}
            repository={popup.repository}
            accounts={this.state.accounts}
            onDismissed={this.onPopupDismissed}
          />
        )
      case PopupType.UntrustedCertificate:
        return (
          <UntrustedCertificate
            key="untrusted-certificate"
            certificate={popup.certificate}
            url={popup.url}
            onDismissed={this.onPopupDismissed}
            onContinue={this.onContinueWithUntrustedCertificate}
          />
        )
      case PopupType.Acknowledgements:
        return (
          <Acknowledgements
            key="acknowledgements"
            onDismissed={this.onPopupDismissed}
            applicationVersion={getVersion()}
          />
        )
      case PopupType.RemoveRepository:
        const repo = popup.repository

        return (
          <ConfirmRemoveRepository
            repository={repo}
            onConfirmation={this.onConfirmRepoRemoval}
            onDismissed={this.onPopupDismissed}
          />
        )
      case PopupType.TermsAndConditions:
<<<<<<< HEAD
        return <TermsAndConditions onDismissed={this.onPopupDismissed}/>
      case PopupType.CLIInstalled:
        return <CLIInstalled onDismissed={this.onPopupDismissed}/>
=======
        return <TermsAndConditions onDismissed={this.onPopupDismissed} />
>>>>>>> a61a5bdc
      default:
        return assertNever(popup, `Unknown popup type: ${popup}`)
    }
  }

  private showAcknowledgements = () => {
    this.props.dispatcher.showPopup({ type: PopupType.Acknowledgements })
  }

  private showTermsAndConditions = () => {
    this.props.dispatcher.showPopup({ type: PopupType.TermsAndConditions })
  }

  private renderPopup() {
    return (
      <CSSTransitionGroup
        transitionName="modal"
        component="div"
        transitionEnterTimeout={dialogTransitionEnterTimeout}
        transitionLeaveTimeout={dialogTransitionLeaveTimeout}
      >
        {this.currentPopupContent()}
      </CSSTransitionGroup>
    )
  }

  private renderZoomInfo() {
    return <ZoomInfo windowZoomFactor={this.state.windowZoomFactor} />
  }

  private clearError = (error: Error) => {
    this.props.dispatcher.clearError(error)
  }

  private renderAppError() {
    return (
      <AppError
        errors={this.state.errors}
        onClearError={this.clearError}
        onShowPopup={this.showPopup}
      />
    )
  }

  private showPopup = (popup: Popup) => {
    this.props.dispatcher.showPopup(popup)
  }

  private renderApp() {
    return (
      <div id="desktop-app-contents">
        {this.renderToolbar()}
        {this.renderUpdateBanner()}
        {this.renderRepository()}
        {this.renderPopup()}
        {this.renderAppError()}
      </div>
    )
  }

  private renderRepositoryList = (): JSX.Element => {
    const selectedRepository = this.state.selectedState
      ? this.state.selectedState.repository
      : null
    return (
      <RepositoriesList
        selectedRepository={selectedRepository}
        onSelectionChanged={this.onSelectionChanged}
        repositories={this.state.repositories}
        onRemoveRepository={this.removeRepository}
        onClose={this.onCloseRepositoryList}
        onOpenInShell={this.openInShell}
        onShowRepository={this.showRepository}
      />
    )
  }

  private openInShell = (repository: Repository | CloningRepository) => {
    if (!(repository instanceof Repository)) {
      return
    }

    this.props.dispatcher.openShell(repository.path)
  }

  private showRepository = (repository: Repository | CloningRepository) => {
    if (!(repository instanceof Repository)) {
      return
    }

    shell.showItemInFolder(repository.path)
  }

  private onCloseRepositoryList = () => {
    this.props.dispatcher.closeFoldout(FoldoutType.Repository)
  }

  private onRepositoryDropdownStateChanged = (newState: DropdownState) => {
    newState === 'open'
      ? this.props.dispatcher.showFoldout({ type: FoldoutType.Repository })
      : this.props.dispatcher.closeFoldout(FoldoutType.Repository)
  }

  private renderRepositoryToolbarButton() {
    const selection = this.state.selectedState

    const repository = selection ? selection.repository : null

    let icon: OcticonSymbol
    let title: string
    if (repository) {
      icon = iconForRepository(repository)
      title = repository.name
    } else {
      icon = OcticonSymbol.repo
      title = __DARWIN__ ? 'Select a Repository' : 'Select a repository'
    }

    const isOpen =
      this.state.currentFoldout &&
      this.state.currentFoldout.type === FoldoutType.Repository

    const currentState: DropdownState = isOpen ? 'open' : 'closed'

    const foldoutStyle: React.CSSProperties = {
      position: 'absolute',
      marginLeft: 0,
      minWidth: this.state.sidebarWidth,
      height: '100%',
      top: 0,
    }

    return (
      <ToolbarDropdown
        icon={icon}
        title={title}
        description={__DARWIN__ ? 'Current Repository' : 'Current repository'}
        foldoutStyle={foldoutStyle}
        onDropdownStateChanged={this.onRepositoryDropdownStateChanged}
        dropdownContentRenderer={this.renderRepositoryList}
        dropdownState={currentState}
      />
    )
  }

  private renderPushPullToolbarButton() {
    const selection = this.state.selectedState
    if (!selection || selection.type !== SelectionType.Repository) {
      return null
    }

    const state = selection.state
    const remoteName = state.remote ? state.remote.name : null
    const progress = state.pushPullFetchProgress

    const tip = selection.state.branchesState.tip
    const branchExists = tip.kind === TipState.Valid

    return (
      <PushPullButton
        dispatcher={this.props.dispatcher}
        repository={selection.repository}
        aheadBehind={state.aheadBehind}
        remoteName={remoteName}
        lastFetched={state.lastFetched}
        networkActionInProgress={state.isPushPullFetchInProgress}
        branchExists={branchExists}
        progress={progress}
      />
    )
  }

  private showCreateBranch = () => {
    const selection = this.state.selectedState

    // NB: This should never happen but in the case someone
    // manages to delete the last repository while the drop down is
    // open we'll just bail here.
    if (!selection || selection.type !== SelectionType.Repository) {
      return
    }

    // We explicitly disable the menu item in this scenario so this
    // should never happen.
    if (selection.state.branchesState.tip.kind === TipState.Unknown) {
      return
    }

    const repository = selection.repository

    return this.props.dispatcher.showPopup({
      type: PopupType.CreateBranch,
      repository,
    })
  }

  private onBranchDropdownStateChanged = (newState: DropdownState) => {
    newState === 'open'
      ? this.props.dispatcher.showFoldout({ type: FoldoutType.Branch })
      : this.props.dispatcher.closeFoldout(FoldoutType.Branch)
  }

  private renderBranchToolbarButton(): JSX.Element | null {
    const selection = this.state.selectedState

    if (!selection || selection.type !== SelectionType.Repository) {
      return null
    }

    const currentFoldout = this.state.currentFoldout
    const isOpen =
      !!currentFoldout && currentFoldout.type === FoldoutType.Branch

    return (
      <BranchDropdown
        dispatcher={this.props.dispatcher}
        isOpen={isOpen}
        onDropDownStateChanged={this.onBranchDropdownStateChanged}
        repository={selection.repository}
        repositoryState={selection.state}
      />
    )
  }

  private renderUpdateBanner() {
    if (!this.state.isUpdateAvailableBannerVisible) {
      return null
    }

    const releaseNotesUri = 'https://desktop.github.com/release-notes/'

    return (
      <UpdateAvailable
        releaseNotesLink={releaseNotesUri}
        onDismissed={this.onUpdateAvailableDismissed}
      />
    )
  }

  private renderToolbar() {
    return (
      <Toolbar id="desktop-app-toolbar">
        <div
          className="sidebar-section"
          style={{ width: this.state.sidebarWidth }}
        >
          {this.renderRepositoryToolbarButton()}
        </div>
        {this.renderBranchToolbarButton()}
        {this.renderPushPullToolbarButton()}
      </Toolbar>
    )
  }

  private renderRepository() {
    const state = this.state
    if (state.repositories.length < 1) {
      return (
        <BlankSlateView
          onCreate={this.showCreateRepository}
          onClone={this.showCloneRepo}
          onAdd={this.showAddLocalRepo}
        />
      )
    }

    const selectedState = state.selectedState
    if (!selectedState) {
      return <NoRepositorySelected />
    }

    if (selectedState.type === SelectionType.Repository) {
      return (
        <RepositoryView
          repository={selectedState.repository}
          state={selectedState.state}
          dispatcher={this.props.dispatcher}
          emoji={this.state.emoji}
          sidebarWidth={this.state.sidebarWidth}
          commitSummaryWidth={this.state.commitSummaryWidth}
          issuesStore={this.props.appStore.issuesStore}
          gitHubUserStore={this.props.appStore.gitHubUserStore}
        />
      )
    } else if (selectedState.type === SelectionType.CloningRepository) {
      return (
        <CloningRepositoryView
          repository={selectedState.repository}
          progress={selectedState.progress}
        />
      )
    } else if (selectedState.type === SelectionType.MissingRepository) {
      return (
        <MissingRepository
          repository={selectedState.repository}
          dispatcher={this.props.dispatcher}
          accounts={this.state.accounts}
        />
      )
    } else {
      return assertNever(selectedState, `Unknown state: ${selectedState}`)
    }
  }

  private renderWelcomeFlow() {
    return (
      <Welcome
        dispatcher={this.props.dispatcher}
        appStore={this.props.appStore}
        signInState={this.state.signInState}
      />
    )
  }

  public render() {
    if (this.loading) {
      return null
    }

    const className = this.state.appIsFocused ? 'focused' : 'blurred'

    return (
      <div id="desktop-app-chrome" className={className}>
        {this.renderTitlebar()}
        {this.state.showWelcomeFlow
          ? this.renderWelcomeFlow()
          : this.renderApp()}
        {this.renderZoomInfo()}
      </div>
    )
  }

  private onSelectionChanged = (repository: Repository | CloningRepository) => {
    this.props.dispatcher.selectRepository(repository)
    this.props.dispatcher.closeFoldout(FoldoutType.Repository)
  }
}

function NoRepositorySelected() {
  return <div className="panel blankslate">No repository selected</div>
}<|MERGE_RESOLUTION|>--- conflicted
+++ resolved
@@ -212,32 +212,6 @@
     }
 
     switch (name) {
-<<<<<<< HEAD
-      case 'push': return this.push()
-      case 'pull': return this.pull()
-      case 'select-changes': return this.selectChanges()
-      case 'select-history': return this.selectHistory()
-      case 'add-local-repository': return this.showAddLocalRepo()
-      case 'create-branch': return this.showCreateBranch()
-      case 'show-branches': return this.showBranches()
-      case 'remove-repository': return this.removeRepository(this.getRepository())
-      case 'create-repository': return this.showCreateRepository()
-      case 'rename-branch': return this.renameBranch()
-      case 'delete-branch': return this.deleteBranch()
-      case 'show-preferences': return this.props.dispatcher.showPopup({ type: PopupType.Preferences })
-      case 'choose-repository': return this.props.dispatcher.showFoldout({ type: FoldoutType.Repository })
-      case 'open-working-directory': return this.openCurrentRepositoryWorkingDirectory()
-      case 'update-branch': return this.updateBranch()
-      case 'merge-branch': return this.mergeBranch()
-      case 'show-repository-settings' : return this.showRepositorySettings()
-      case 'view-repository-on-github' : return this.viewRepositoryOnGitHub()
-      case 'compare-branch': return this.compareBranch()
-      case 'open-in-shell': return this.openCurrentRepositoryInShell()
-      case 'clone-repository': return this.showCloneRepo()
-      case 'show-about': return this.showAbout()
-      case 'boomtown': return this.boomtown()
-      case 'install-cli': return this.props.dispatcher.installCLI()
-=======
       case 'push':
         return this.push()
       case 'pull':
@@ -286,7 +260,8 @@
         return this.showAbout()
       case 'boomtown':
         return this.boomtown()
->>>>>>> a61a5bdc
+      case 'install-cli':
+        return this.props.dispatcher.installCLI()
     }
 
     return assertNever(name, `Unknown menu event name: ${name}`)
@@ -1021,13 +996,9 @@
           />
         )
       case PopupType.TermsAndConditions:
-<<<<<<< HEAD
-        return <TermsAndConditions onDismissed={this.onPopupDismissed}/>
+        return <TermsAndConditions onDismissed={this.onPopupDismissed} />
       case PopupType.CLIInstalled:
-        return <CLIInstalled onDismissed={this.onPopupDismissed}/>
-=======
-        return <TermsAndConditions onDismissed={this.onPopupDismissed} />
->>>>>>> a61a5bdc
+        return <CLIInstalled onDismissed={this.onPopupDismissed} />
       default:
         return assertNever(popup, `Unknown popup type: ${popup}`)
     }
