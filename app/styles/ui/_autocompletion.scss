--- conflicted
+++ resolved
@@ -60,12 +60,8 @@
 
   box-shadow: 0px 0px 8px rgba(0, 0, 0, 0.3);
 
-<<<<<<< HEAD
-  .list-item {
-=======
   .list-item,
   li {
->>>>>>> 86edf4c6
     border-bottom: none;
 
     &:not(:first-child) {
@@ -81,12 +77,8 @@
       background-color: var(--box-selected-active-background-color);
       border-top-color: var(--box-selected-active-background-color);
 
-<<<<<<< HEAD
-      & + .list-item {
-=======
       & + .list-item,
       & + .CodeMirror-hint-active {
->>>>>>> 86edf4c6
         border-top-color: var(--box-selected-active-background-color);
       }
     }
