--- conflicted
+++ resolved
@@ -123,13 +123,8 @@
 }
 
 export type Foldout =
-<<<<<<< HEAD
-  { type: FoldoutType.Repository } |
-  { type: FoldoutType.Branch } |
-=======
   { type: FoldoutType.Repository, expandAddRepository: boolean } |
   { type: FoldoutType.Branch, expandCreateForm?: boolean } |
->>>>>>> 70a52a98
   { type: FoldoutType.AppMenu, enableAccessKeyNavigation: boolean, openedWithAccessKey?: boolean } |
   { type: FoldoutType.Publish }
 
