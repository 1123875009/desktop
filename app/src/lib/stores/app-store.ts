--- conflicted
+++ resolved
@@ -1482,22 +1482,12 @@
     }
 
     // were any of these conflicted
-<<<<<<< HEAD
-    const inAConflictedMerge: boolean = [...status.workingDirectory.files].some(
-      file => file.status === AppFileStatus.Resolved || file.status === AppFileStatus.Conflicted
-    )
-    const prevouslyInAConflictedMerge = false
-    if (!prevouslyInAConflictedMerge && inAConflictedMerge) {
-
-      if (previousStatus.currentBranch === status.currentBranch) {
-=======
     const currentlyConflicted: boolean =
     [...status.workingDirectory.files]
       .some(file => file.status === AppFileStatus.Resolved || file.status === AppFileStatus.Conflicted)
 
     if (this.previouslyConflicted === true && currentlyConflicted) {
       if (status.currentBranch previousStatus.currentBranch === status.currentBranch) {
->>>>>>> f583dcb2
         // if conflicted markers removed and if same branch and if different tip -> merge completed successfully
         if (previousState.currentTip !== status.currentTip) {
           this.statsStore.recordMergeSuccesfulAfterConflicts()
@@ -1513,11 +1503,6 @@
       }
     }
 
-
-<<<<<<< HEAD
-
-=======
->>>>>>> f583dcb2
     this.repositoryStateCache.updateChangesState(repository, state => {
       // Populate a map for all files in the current working directory state
       const filesByID = new Map<string, WorkingDirectoryFileChange>()
